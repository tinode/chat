package main

import (
	"testing"
)

func slicesEqual(expected, gotten []string) bool {
	if len(expected) != len(gotten) {
		return false
	}
	for i, v := range expected {
		if v != gotten[i] {
			return false
		}
	}
	return true
}

func expectSlicesEqual(t *testing.T, name string, expected, gotten []string) {
	if !slicesEqual(expected, gotten) {
		t.Errorf("%s: expected %+v, got %+v", name, expected, gotten)
	}
}

func TestStringSliceDelta(t *testing.T) {
	// Case format:
	// - inputs: old, new
	// - expected outputs: added, removed, intersection
	cases := [][5][]string{
		{
<<<<<<< HEAD
			[]string{"abc", "def", "fff"}, []string{},
			[]string{}, []string{"abc", "def", "fff"}, []string{},
=======
			{"abc", "def", "fff"}, {},
			{}, {"abc", "def", "fff"}, {},
>>>>>>> fa5e599c
		},
		{
			{}, {}, {}, {}, {},
		},
		{
			{"aa", "xx", "bb", "aa", "bb"}, {"yy", "aa"},
<<<<<<< HEAD
			{"yy"}, []string{"aa", "bb", "bb", "xx"}, []string{"aa"},
		},
		{
			[]string{"bb", "aa", "bb"}, []string{"yy", "aa", "bb", "zzz", "zzz", "cc"},
			[]string{"cc", "yy", "zzz", "zzz"}, []string{"bb"}, []string{"aa", "bb"},
		},
		{
			[]string{"aa", "aa", "aa"}, []string{"aa", "aa", "aa"},
			[]string{}, []string{}, []string{"aa", "aa", "aa"},
=======
			{"yy"}, {"aa", "bb", "bb", "xx"}, {"aa"},
		},
		{
			{"bb", "aa", "bb"}, {"yy", "aa", "bb", "zzz", "zzz", "cc"},
			{"cc", "yy", "zzz", "zzz"}, {"bb"}, {"aa", "bb"},
		},
		{
			{"aa", "aa", "aa"}, {"aa", "aa", "aa"},
			{}, {}, {"aa", "aa", "aa"},
>>>>>>> fa5e599c
		},
	}

	for _, tc := range cases {
		added, removed, both := stringSliceDelta(
			tc[0], tc[1],
		)
		expectSlicesEqual(t, "added", tc[2], added)
		expectSlicesEqual(t, "removed", tc[3], removed)
		expectSlicesEqual(t, "both", tc[4], both)

	}
}<|MERGE_RESOLUTION|>--- conflicted
+++ resolved
@@ -28,30 +28,14 @@
 	// - expected outputs: added, removed, intersection
 	cases := [][5][]string{
 		{
-<<<<<<< HEAD
-			[]string{"abc", "def", "fff"}, []string{},
-			[]string{}, []string{"abc", "def", "fff"}, []string{},
-=======
 			{"abc", "def", "fff"}, {},
 			{}, {"abc", "def", "fff"}, {},
->>>>>>> fa5e599c
 		},
 		{
 			{}, {}, {}, {}, {},
 		},
 		{
 			{"aa", "xx", "bb", "aa", "bb"}, {"yy", "aa"},
-<<<<<<< HEAD
-			{"yy"}, []string{"aa", "bb", "bb", "xx"}, []string{"aa"},
-		},
-		{
-			[]string{"bb", "aa", "bb"}, []string{"yy", "aa", "bb", "zzz", "zzz", "cc"},
-			[]string{"cc", "yy", "zzz", "zzz"}, []string{"bb"}, []string{"aa", "bb"},
-		},
-		{
-			[]string{"aa", "aa", "aa"}, []string{"aa", "aa", "aa"},
-			[]string{}, []string{}, []string{"aa", "aa", "aa"},
-=======
 			{"yy"}, {"aa", "bb", "bb", "xx"}, {"aa"},
 		},
 		{
@@ -61,7 +45,6 @@
 		{
 			{"aa", "aa", "aa"}, {"aa", "aa", "aa"},
 			{}, {}, {"aa", "aa", "aa"},
->>>>>>> fa5e599c
 		},
 	}
 
