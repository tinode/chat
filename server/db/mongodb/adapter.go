--- conflicted
+++ resolved
@@ -55,15 +55,9 @@
 // See https://godoc.org/go.mongodb.org/mongo-driver/mongo/options#ClientOptions for explanations.
 type configType struct {
 	// Connection string URI https://www.mongodb.com/docs/manual/reference/connection-string/
-<<<<<<< HEAD
 	Uri            string `json:"uri,omitempty"`
 	Addresses      any    `json:"addresses,omitempty"`
 	ConnectTimeout int    `json:"timeout,omitempty"`
-=======
-	Uri            string      `json:"uri,omitempty"`
-	Addresses      any `json:"addresses,omitempty"`
-	ConnectTimeout int         `json:"timeout,omitempty"`
->>>>>>> 6627fd8e
 
 	// Options separately from ClientOptions (custom options):
 	Database   string `json:"database,omitempty"`
@@ -2803,12 +2797,8 @@
 }
 
 // Recursive unmarshalling of bson.D type.
-// Mongo drivers unmarshalling into any creates bson.D object for maps and bson.A object for slices.
-<<<<<<< HEAD
-// We need to manually unmarshal them into correct types: map[string]any and []interface{] respectively.
-=======
-// We need manually unmarshal them into correct types: map[string]any and []interface{] respectively.
->>>>>>> 6627fd8e
+// Mongo drivers unmarshalling into 'any' creates bson.D object for maps and bson.A object for slices.
+// We need to manually unmarshal them into correct types: map[string]any and []any respectively.
 func unmarshalBsonD(bsonObj any) any {
 	if obj, ok := bsonObj.(b.D); ok && len(obj) != 0 {
 		result := make(map[string]any)
