--- conflicted
+++ resolved
@@ -1837,17 +1837,12 @@
 	return names, err
 }
 
-<<<<<<< HEAD
-// TopicShare creates topic subscriptions
+// TopicShare creates topic subscriptions.
 func (a *adapter) TopicShare(shares []*t.Subscription) error {
 	if len(shares) == 0 {
 		return nil
 	}
 
-=======
-// TopicShare creates topic subscriptions.
-func (a *adapter) TopicShare(subs []*t.Subscription) error {
->>>>>>> fe519e86
 	// Assign Ids.
 	topic := shares[0].Topic
 	for _, sub := range shares {
