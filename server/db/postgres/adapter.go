--- conflicted
+++ resolved
@@ -2389,17 +2389,11 @@
 		matcher = "COUNT(*)"
 	}
 
-<<<<<<< HEAD
-	query := "SELECT CAST(u.id AS VARCHAR) AS topic,u.createdat,u.updatedat,0,u.access,0,u.public,u.trusted,u.tags," + matcher + " AS matches " +
-		"FROM users AS u LEFT JOIN usertags AS ut ON ut.userid=u.id " +
-		"WHERE " + stateConstraint + "ut.tag IN (?) GROUP BY u.id,u.createdat,u.updatedat,u.access,u.public,u.trusted,u.tags "
-=======
-	query := "SELECT CAST(u.id AS VARCHAR) AS topic,u.createdat,u.updatedat,FALSE,u.access::jsonb,u.public::jsonb,u.trusted::jsonb,u.tags::jsonb," +
+	query := "SELECT CAST(u.id AS VARCHAR) AS topic,u.createdat,u.updatedat,FALSE,u.access::jsonb,0,u.public::jsonb,u.trusted::jsonb,u.tags::jsonb," +
 		matcher + " AS matches " +
 		"FROM users AS u LEFT JOIN usertags AS tg ON tg.userid=u.id " +
 		"WHERE " + stateConstraint + "tg.tag IN (?) " +
 		"GROUP BY u.id,u.createdat,u.updatedat,u.access::jsonb,u.public::jsonb,u.trusted::jsonb,u.tags::jsonb "
->>>>>>> aa8b6c7d
 	if len(allReq) > 0 {
 		q, a := common.DisjunctionSql(req, "tg.tag")
 		query += q
@@ -2416,17 +2410,11 @@
 	}
 	args = append(args, allTags)
 
-<<<<<<< HEAD
-	query += "SELECT t.name AS topic,t.createdat,t.updatedat,t.usebt,t.access,t.subcnt,t.public,t.trusted,t.tags," + matcher + " AS matches " +
-		"FROM topics AS t LEFT JOIN topictags AS tt ON t.name=tt.topic " +
-		"WHERE " + stateConstraint + "tt.tag IN (?) GROUP BY t.name,t.createdat,t.updatedat,t.usebt,t.access,t.subcnt,t.public,t.trusted,t.tags"
-=======
-	query += "SELECT t.name AS topic,t.createdat,t.updatedat,t.usebt,t.access::jsonb,t.public::jsonb,t.trusted::jsonb,t.tags::jsonb," +
+	query += "SELECT t.name AS topic,t.createdat,t.updatedat,t.usebt,t.access::jsonb,t.subcnt,t.public::jsonb,t.trusted::jsonb,t.tags::jsonb," +
 		matcher + " AS matches " +
 		"FROM topics AS t LEFT JOIN topictags AS tg ON t.name=tg.topic " +
 		"WHERE " + stateConstraint + "tg.tag IN (?) " +
 		"GROUP BY t.name,t.createdat,t.updatedat,t.usebt,t.access::jsonb,t.public::jsonb,t.trusted::jsonb,t.tags::jsonb "
->>>>>>> aa8b6c7d
 	if len(allReq) > 0 {
 		q, a := common.DisjunctionSql(req, "tg.tag")
 		query += q
