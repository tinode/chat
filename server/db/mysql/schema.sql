# THIS SCHEMA FILE IS FOR REFERENCE/DOCUMENTATION ONLY!
# DO NOT USE IT TO INITIALIZE THE DATABASE.
# Read installation instructions first.

# The following line will produce an intentional error.

'READ INSTALLATION INSTRUCTIONS!';

# The actual schema is below.

DROP DATABASE IF EXISTS tinode;

CREATE DATABASE tinode CHARACTER SET utf8mb4 COLLATE utf8mb4_0900_ai_ci;

USE tinode;


CREATE TABLE kvmeta(
	`key` VARCHAR(64),
	createdat DATETIME(3),
	`value` TEXT,
	PRIMARY KEY(`key`),
	INDEX kvmeta_createdat_key(createdat, `key`)
);

INSERT INTO kvmeta(`key`, `value`) VALUES("version", "100");

CREATE TABLE users(
	id 			BIGINT NOT NULL,
	createdat 	DATETIME(3) NOT NULL,
	updatedat 	DATETIME(3) NOT NULL,
	state 		SMALLINT NOT NULL DEFAULT 0,
	stateat 	DATETIME(3),
	access 		JSON,
	lastseen 	DATETIME,
	useragent 	VARCHAR(255) DEFAULT '',
	public 		JSON,
	tags		JSON, -- Denormalized array of tags

	PRIMARY KEY(id),
	INDEX users_state_stateat(state, stateat),
	INDEX users_lastseen_updatedat(lastseen, updatedat)
);

# Indexed user tags.
CREATE TABLE usertags(
	id 		INT NOT NULL AUTO_INCREMENT,
	userid 	BIGINT NOT NULL,
	tag 	VARCHAR(96) NOT NULL,

	PRIMARY KEY(id),
	FOREIGN KEY(userid) REFERENCES users(id),
	INDEX usertags_tag(tag),
	UNIQUE INDEX usertags_userid_tag(userid, tag)
);

# Indexed devices. Normalized into a separate table.
CREATE TABLE devices(
	id 			INT NOT NULL AUTO_INCREMENT,
	userid 		BIGINT NOT NULL,
	hash 		CHAR(16) NOT NULL,
	deviceid 	TEXT NOT NULL,
	platform	VARCHAR(32),
	lastseen 	DATETIME NOT NULL,
	lang 		VARCHAR(8),

	PRIMARY KEY(id),
	FOREIGN KEY(userid) REFERENCES users(id),
	UNIQUE INDEX devices_hash(hash)
);

# Authentication records for the basic authentication scheme.
CREATE TABLE auth(
	id 		INT NOT NULL AUTO_INCREMENT,
	uname	VARCHAR(32) NOT NULL,
	userid 	BIGINT NOT NULL,
	scheme	VARCHAR(16) NOT NULL,
	authlvl	SMALLINT NOT NULL,
	secret 	VARCHAR(255) NOT NULL,
	expires DATETIME,

	PRIMARY KEY(id),
	FOREIGN KEY(userid) REFERENCES users(id),
	UNIQUE INDEX auth_userid_scheme(userid, scheme),
	UNIQUE INDEX auth_uname (uname)
);


# Topics
CREATE TABLE topics(
	id			INT NOT NULL AUTO_INCREMENT,
	createdat 	DATETIME(3) NOT NULL,
	updatedat 	DATETIME(3) NOT NULL,
	touchedat 	DATETIME(3),
	state		SMALLINT NOT NULL DEFAULT 0,
	stateat		DATETIME(3),
	name		CHAR(25) NOT NULL,
	usebt		TINYINT DEFAULT 0,
	owner		BIGINT NOT NULL DEFAULT 0,
	access		JSON,
	seqid		INT NOT NULL DEFAULT 0,
	delid		INT DEFAULT 0,
	subcnt  INT DEFAULT 0,
	public	JSON,
	trusted	JSON,
	tags		JSON, -- Denormalized array of tags
	aux			JSON,

	PRIMARY KEY(id),
	UNIQUE INDEX topics_name (name),
	INDEX topics_owner(owner),
	INDEX topics_state_stateat(state, stateat),
	INDEX topics_name_state_seqid ON topics(name, state, seqid)
);

# Indexed topic tags.
CREATE TABLE topictags(
	id 		INT NOT NULL AUTO_INCREMENT,
	topic 	CHAR(25) NOT NULL,
	tag 	VARCHAR(96) NOT NULL,

	PRIMARY KEY(id),
	FOREIGN KEY(topic) REFERENCES topics(name),
	INDEX topictags_tag (tag),
	UNIQUE INDEX topictags_topic_tag(topic, tag)
);

# Subscriptions
CREATE TABLE subscriptions(
	id			INT NOT NULL AUTO_INCREMENT,
	createdat	DATETIME(3) NOT NULL,
	updatedat	DATETIME(3) NOT NULL,
	deletedat	DATETIME(3),
	userid		BIGINT NOT NULL,
	topic		CHAR(25) NOT NULL,
	delid		INT DEFAULT 0,
	recvseqid	INT DEFAULT 0,
	readseqid	INT DEFAULT 0,
	modewant	CHAR(8),
	modegiven	CHAR(8),
	private		JSON,

	PRIMARY KEY(id)	,
	FOREIGN KEY(userid) REFERENCES users(id),
	UNIQUE INDEX subscriptions_topic_userid(topic, userid),
	INDEX subscriptions_topic(topic),
	INDEX subscriptions_deletedat(deletedat),
	INDEX subscriptions_user_topic_deletedat ON subscriptions(userid, topic, deletedat)
);

# Messages
CREATE TABLE messages(
	id 			INT NOT NULL AUTO_INCREMENT,
	createdat 	DATETIME(3) NOT NULL,
	updatedat 	DATETIME(3) NOT NULL,
	deletedat 	DATETIME(3),
	delid 		INT DEFAULT 0,
	seqid 		INT NOT NULL,
	topic 		CHAR(25) NOT NULL,
	`from` 		BIGINT NOT NULL,
	head 		JSON,
	content 	JSON,

	PRIMARY KEY(id),
	FOREIGN KEY(topic) REFERENCES topics(name),
	UNIQUE INDEX messages_topic_seqid (topic, seqid)
);

# Deletion log
CREATE TABLE dellog(
	id			INT NOT NULL AUTO_INCREMENT,
	topic		CHAR(25) NOT NULL,
	deletedfor	BIGINT NOT NULL DEFAULT 0,
	delid		INT NOT NULL,
	low			INT NOT NULL,
	hi			INT NOT NULL,

	PRIMARY KEY(id),
	FOREIGN KEY(topic) REFERENCES topics(name),
	# For getting the list of deleted message ranges
	INDEX dellog_topic_delid_deletedfor(topic,delid,deletedfor),
	# Used when getting not-yet-deleted messages(messages LEFT JOIN dellog)
	INDEX dellog_topic_deletedfor_low_hi(topic,deletedfor,low,hi),
	# Used when deleting a user
	INDEX dellog_deletedfor(deletedfor)
);

# User credentials
CREATE TABLE credentials(
	id			INT NOT NULL AUTO_INCREMENT,
	createdat	DATETIME(3) NOT NULL,
	updatedat	DATETIME(3) NOT NULL,
	deletedat	DATETIME(3),
	method 		VARCHAR(16) NOT NULL,
	value		VARCHAR(128) NOT NULL,
	synthetic	VARCHAR(192) NOT NULL,
	userid 		BIGINT NOT NULL,
	resp		VARCHAR(255) NOT NULL,
	done		TINYINT NOT NULL DEFAULT 0,
	retries		INT NOT NULL DEFAULT 0,

	PRIMARY KEY(id),
	UNIQUE credentials_uniqueness(synthetic),
	FOREIGN KEY(userid) REFERENCES users(id),
);

# Records of uploaded files. Files themselves are stored elsewhere.
CREATE TABLE fileuploads(
	id				BIGINT NOT NULL,
	createdat	DATETIME(3) NOT NULL,
	updatedat	DATETIME(3) NOT NULL,
	userid		BIGINT,
	status		INT NOT NULL,
	mimetype	VARCHAR(255) NOT NULL,
	size			BIGINT NOT NULL,
	location	VARCHAR(2048) NOT NULL,
	etag			VARCHAR(128),

	PRIMARY KEY(id),
	INDEX fileuploads_status(status)
);

# Links between uploaded files and messages or topics.
CREATE TABLE filemsglinks(
	id			INT NOT NULL AUTO_INCREMENT,
	createdat	DATETIME(3) NOT NULL,
	fileid		BIGINT NOT NULL,
	msgid		INT,
	topic		CHAR(25),
	userid		BIGINT,

	PRIMARY KEY(id),
	FOREIGN KEY(fileid) REFERENCES fileuploads(id) ON DELETE CASCADE,
	FOREIGN KEY(msgid) REFERENCES messages(id) ON DELETE CASCADE,
	FOREIGN KEY(topicid) REFERENCES topics(id) ON DELETE CASCADE,
	FOREIGN KEY(userid) REFERENCES users(id) ON DELETE CASCADE
);
<<<<<<< HEAD
=======

# Find relevant subscriptions for given users efficiently, and use the join key too.
CREATE INDEX idx_subs_user_topic_del ON subscriptions(userid, topic, deletedat);

# Optimizes join; state filters; seqid supports the SUM operation.
CREATE INDEX idx_topics_name_state_seqid ON topics(name, state, seqid);
>>>>>>> d36ee7a3
<|MERGE_RESOLUTION|>--- conflicted
+++ resolved
@@ -234,13 +234,4 @@
 	FOREIGN KEY(msgid) REFERENCES messages(id) ON DELETE CASCADE,
 	FOREIGN KEY(topicid) REFERENCES topics(id) ON DELETE CASCADE,
 	FOREIGN KEY(userid) REFERENCES users(id) ON DELETE CASCADE
-);
-<<<<<<< HEAD
-=======
-
-# Find relevant subscriptions for given users efficiently, and use the join key too.
-CREATE INDEX idx_subs_user_topic_del ON subscriptions(userid, topic, deletedat);
-
-# Optimizes join; state filters; seqid supports the SUM operation.
-CREATE INDEX idx_topics_name_state_seqid ON topics(name, state, seqid);
->>>>>>> d36ee7a3
+);