// +build mysql

// Package mysql is a database adapter for MySQL.
package mysql

import (
	"context"
	"database/sql"
	"encoding/json"
	"errors"
	"hash/fnv"
	"strconv"
	"strings"
	"time"

	ms "github.com/go-sql-driver/mysql"
	"github.com/jmoiron/sqlx"
	"github.com/tinode/chat/server/auth"
	"github.com/tinode/chat/server/db/common"
	"github.com/tinode/chat/server/store"
	t "github.com/tinode/chat/server/store/types"
)

// adapter holds MySQL connection data.
type adapter struct {
	db     *sqlx.DB
	dsn    string
	dbName string
	// Maximum number of records to return
	maxResults int
	// Maximum number of message records to return
	maxMessageResults int
	version           int

	// Single query timeout.
	sqlTimeout time.Duration
	// DB transaction timeout.
	txTimeout time.Duration
}

const (
	defaultDSN      = "root:@tcp(localhost:3306)/tinode?parseTime=true"
	defaultDatabase = "tinode"

	adpVersion = 112

	adapterName = "mysql"

	defaultMaxResults = 1024
	// This is capped by the Session's send queue limit (128).
	defaultMaxMessageResults = 100

	// If DB request timeout is specified,
	// we allocate txTimeoutMultiplier times more time for transactions.
	txTimeoutMultiplier = 1.5
)

type configType struct {
	// DB connection settings.
	// Please, see https://pkg.go.dev/github.com/go-sql-driver/mysql#Config
	// for the full list of fields.
	ms.Config
	// Deprecated.
	DSN      string `json:"dsn,omitempty"`
	Database string `json:"database,omitempty"`

	// Connection pool settings.
	//
	// Maximum number of open connections to the database.
	MaxOpenConns int `json:"max_open_conns,omitempty"`
	// Maximum number of connections in the idle connection pool.
	MaxIdleConns int `json:"max_idle_conns,omitempty"`
	// Maximum amount of time a connection may be reused (in seconds).
	ConnMaxLifetime int `json:"conn_max_lifetime,omitempty"`

	// DB request timeout (in seconds).
	// If 0 (or negative), no timeout is applied.
	SqlTimeout int `json:"sql_timeout,omitempty"`
}

func (a *adapter) getContext() (context.Context, context.CancelFunc) {
	if a.sqlTimeout > 0 {
		return context.WithTimeout(context.Background(), a.sqlTimeout)
	}
	return context.Background(), nil
}

func (a *adapter) getContextForTx() (context.Context, context.CancelFunc) {
	if a.txTimeout > 0 {
		return context.WithTimeout(context.Background(), a.txTimeout)
	}
	return context.Background(), nil
}

// Open initializes database session
func (a *adapter) Open(jsonconfig json.RawMessage) error {
	if a.db != nil {
		return errors.New("mysql adapter is already connected")
	}

	if len(jsonconfig) < 2 {
		return errors.New("adapter mysql missing config")
	}

	var err error
	defaultCfg := ms.NewConfig()
	config := configType{Config: *defaultCfg}
	if err = json.Unmarshal(jsonconfig, &config); err != nil {
		return errors.New("mysql adapter failed to parse config: " + err.Error())
	}

	if dsn := config.FormatDSN(); dsn != defaultCfg.FormatDSN() {
		// MySql config is specified. Use it.
		a.dbName = config.DBName
		a.dsn = dsn
		if config.DSN != "" || config.Database != "" {
			return errors.New("mysql config: `dsn` and `database` fields are deprecated. Please, specify individual connection settings via mysql.Config: https://pkg.go.dev/github.com/go-sql-driver/mysql#Config")
		}
	} else {
		// Otherwise, use DSN and Database to configure database connection.
		// Note: this method is deprecated.
		if config.DSN != "" {
			a.dsn = config.DSN
		} else {
			a.dsn = defaultDSN
		}
		a.dbName = config.Database
	}

	if a.dbName == "" {
		a.dbName = defaultDatabase
	}

	if a.maxResults <= 0 {
		a.maxResults = defaultMaxResults
	}

	if a.maxMessageResults <= 0 {
		a.maxMessageResults = defaultMaxMessageResults
	}

	// This just initializes the driver but does not open the network connection.
	a.db, err = sqlx.Open("mysql", a.dsn)
	if err != nil {
		return err
	}

	// Actually opening the network connection.
	err = a.db.Ping()
	if isMissingDb(err) {
		// Ignore missing database here. If we are initializing the database
		// missing DB is OK.
		err = nil
	}
	if err == nil {
		if config.MaxOpenConns > 0 {
			a.db.SetMaxOpenConns(config.MaxOpenConns)
		}
		if config.MaxIdleConns > 0 {
			a.db.SetMaxIdleConns(config.MaxIdleConns)
		}
		if config.ConnMaxLifetime > 0 {
			a.db.SetConnMaxLifetime(time.Duration(config.ConnMaxLifetime) * time.Second)
		}
		if config.SqlTimeout > 0 {
			a.sqlTimeout = time.Duration(config.SqlTimeout) * time.Second
			// We allocate txTimeoutMultiplier times sqlTimeout for transactions.
			a.txTimeout = time.Duration(float64(config.SqlTimeout)*txTimeoutMultiplier) * time.Second
		}
	}
	return err
}

// Close closes the underlying database connection
func (a *adapter) Close() error {
	var err error
	if a.db != nil {
		err = a.db.Close()
		a.db = nil
		a.version = -1
	}
	return err
}

// IsOpen returns true if connection to database has been established. It does not check if
// connection is actually live.
func (a *adapter) IsOpen() bool {
	return a.db != nil
}

// GetDbVersion returns current database version.
func (a *adapter) GetDbVersion() (int, error) {
	if a.version > 0 {
		return a.version, nil
	}

	ctx, cancel := a.getContext()
	if cancel != nil {
		defer cancel()
	}
	var vers int
	err := a.db.GetContext(ctx, &vers, "SELECT `value` FROM kvmeta WHERE `key`='version'")
	if err != nil {
		if isMissingDb(err) || isMissingTable(err) || err == sql.ErrNoRows {
			err = errors.New("Database not initialized")
		}
		return -1, err
	}

	a.version = vers

	return vers, nil
}

func (a *adapter) updateDbVersion(v int) error {
	ctx, cancel := a.getContext()
	if cancel != nil {
		defer cancel()
	}
	a.version = -1
	if _, err := a.db.ExecContext(ctx, "UPDATE kvmeta SET `value`=? WHERE `key`='version'", v); err != nil {
		return err
	}
	return nil
}

// CheckDbVersion checks whether the actual DB version matches the expected version of this adapter.
func (a *adapter) CheckDbVersion() error {
	version, err := a.GetDbVersion()
	if err != nil {
		return err
	}

	if version != adpVersion {
		return errors.New("Invalid database version " + strconv.Itoa(version) +
			". Expected " + strconv.Itoa(adpVersion))
	}

	return nil
}

// Version returns adapter version.
func (adapter) Version() int {
	return adpVersion
}

// DB connection stats object.
func (a *adapter) Stats() interface{} {
	if a.db == nil {
		return nil
	}
	return a.db.Stats()
}

// GetName returns string that adapter uses to register itself with store.
func (a *adapter) GetName() string {
	return adapterName
}

// SetMaxResults configures how many results can be returned in a single DB call.
func (a *adapter) SetMaxResults(val int) error {
	if val <= 0 {
		a.maxResults = defaultMaxResults
	} else {
		a.maxResults = val
	}

	return nil
}

// CreateDb initializes the storage.
func (a *adapter) CreateDb(reset bool) error {
	var err error
	var tx *sql.Tx

	// Can't use an existing connection because it's configured with a database name which may not exist.
	// Don't care if it does not close cleanly.
	a.db.Close()

	// This DSN has been parsed before and produced no error, not checking for errors here.
	cfg, _ := ms.ParseDSN(a.dsn)
	// Clear database name
	cfg.DBName = ""

	a.db, err = sqlx.Open("mysql", cfg.FormatDSN())
	if err != nil {
		return err
	}

	if tx, err = a.db.Begin(); err != nil {
		return err
	}

	defer func() {
		if err != nil {
			// FIXME: This is useless: MySQL auto-commits on every CREATE TABLE.
			// Maybe DROP DATABASE instead.
			tx.Rollback()
		}
	}()

	if reset {
		if _, err = tx.Exec("DROP DATABASE IF EXISTS " + a.dbName); err != nil {
			return err
		}
	}

	if _, err = tx.Exec("CREATE DATABASE " + a.dbName + " CHARACTER SET utf8mb4 COLLATE utf8mb4_unicode_ci"); err != nil {
		return err
	}

	if _, err = tx.Exec("USE " + a.dbName); err != nil {
		return err
	}

	if _, err = tx.Exec(
		`CREATE TABLE users(
			id        BIGINT NOT NULL,
			createdat DATETIME(3) NOT NULL,
			updatedat DATETIME(3) NOT NULL,
			state     SMALLINT NOT NULL DEFAULT 0,
			stateat   DATETIME(3),
			access    JSON,
			lastseen  DATETIME,
			useragent VARCHAR(255) DEFAULT '',
			public    JSON,
			trusted   JSON,
			tags      JSON,
			PRIMARY KEY(id),
			INDEX users_state_stateat(state, stateat)
		)`); err != nil {
		return err
	}

	// Indexed user tags.
	if _, err = tx.Exec(
		`CREATE TABLE usertags(
			id     INT NOT NULL AUTO_INCREMENT,
			userid BIGINT NOT NULL,
			tag    VARCHAR(96) NOT NULL,
			PRIMARY KEY(id),
			FOREIGN KEY(userid) REFERENCES users(id),
			INDEX usertags_tag(tag),
			UNIQUE INDEX usertags_userid_tag(userid, tag)
		)`); err != nil {
		return err
	}

	// Indexed devices. Normalized into a separate table.
	if _, err = tx.Exec(
		`CREATE TABLE devices(
			id       INT NOT NULL AUTO_INCREMENT,
			userid   BIGINT NOT NULL,
			hash     CHAR(16) NOT NULL,
			deviceid TEXT NOT NULL,
			platform VARCHAR(32),
			lastseen DATETIME NOT NULL,
			lang     VARCHAR(8),
			PRIMARY KEY(id),
			FOREIGN KEY(userid) REFERENCES users(id),
			UNIQUE INDEX devices_hash (hash)
		)`); err != nil {
		return err
	}

	// Authentication records for the basic authentication scheme.
	if _, err = tx.Exec(
		`CREATE TABLE auth(
			id      INT NOT NULL AUTO_INCREMENT,
			uname   VARCHAR(32) NOT NULL,
			userid  BIGINT NOT NULL,
			scheme  VARCHAR(16) NOT NULL,
			authlvl INT NOT NULL,
			secret  VARCHAR(255) NOT NULL,
			expires DATETIME,
			PRIMARY KEY(id),
			FOREIGN KEY(userid) REFERENCES users(id),
			UNIQUE INDEX auth_userid_scheme(userid, scheme),
			UNIQUE INDEX auth_uname(uname)
		)`); err != nil {
		return err
	}

	// Topics
	if _, err = tx.Exec(
		`CREATE TABLE topics(
			id        INT NOT NULL AUTO_INCREMENT,
			createdat DATETIME(3) NOT NULL,
			updatedat DATETIME(3) NOT NULL,
			state     SMALLINT NOT NULL DEFAULT 0,
			stateat   DATETIME(3),
			touchedat DATETIME(3),
			name      CHAR(25) NOT NULL,
			usebt     TINYINT DEFAULT 0,
			owner     BIGINT NOT NULL DEFAULT 0,
			access    JSON,
			seqid     INT NOT NULL DEFAULT 0,
			delid     INT DEFAULT 0,
			public    JSON,
			trusted   JSON,
			tags      JSON,
			PRIMARY KEY(id),
			UNIQUE INDEX topics_name(name),
			INDEX topics_owner(owner),
			INDEX topics_state_stateat(state, stateat)
		)`); err != nil {
		return err
	}

	// Create system topic 'sys'.
	if err = createSystemTopic(tx); err != nil {
		return err
	}

	// Indexed topic tags.
	if _, err = tx.Exec(
		`CREATE TABLE topictags(
			id    INT NOT NULL AUTO_INCREMENT,
			topic CHAR(25) NOT NULL,
			tag   VARCHAR(96) NOT NULL,
			PRIMARY KEY(id),
			FOREIGN KEY(topic) REFERENCES topics(name),
			INDEX topictags_tag(tag),
			UNIQUE INDEX topictags_userid_tag(topic, tag)
		)`); err != nil {
		return err
	}

	// Subscriptions
	if _, err = tx.Exec(
		`CREATE TABLE subscriptions(
			id        INT NOT NULL AUTO_INCREMENT,
			createdat DATETIME(3) NOT NULL,
			updatedat DATETIME(3) NOT NULL,
			deletedat DATETIME(3),
			userid    BIGINT NOT NULL,
			topic     CHAR(25) NOT NULL,
			delid     INT DEFAULT 0,
			recvseqid INT DEFAULT 0,
			readseqid INT DEFAULT 0,
			modewant  CHAR(8),
			modegiven CHAR(8),
			private   JSON,
			PRIMARY KEY(id),
			FOREIGN KEY(userid) REFERENCES users(id),
			UNIQUE INDEX subscriptions_topic_userid(topic, userid),
			INDEX subscriptions_topic(topic),
			INDEX subscriptions_deletedat(deletedat)
		)`); err != nil {
		return err
	}

	// Messages
	if _, err = tx.Exec(
		`CREATE TABLE messages(
			id        INT NOT NULL AUTO_INCREMENT,
			createdat DATETIME(3) NOT NULL,
			updatedat DATETIME(3) NOT NULL,
			deletedat DATETIME(3),
			delid     INT DEFAULT 0,
			seqid     INT NOT NULL,
			topic     CHAR(25) NOT NULL,` +
			"`from`   BIGINT NOT NULL," +
			`head     JSON,
			content   JSON,
			PRIMARY KEY(id),
			FOREIGN KEY(topic) REFERENCES topics(name),
			UNIQUE INDEX messages_topic_seqid(topic, seqid)
		);`); err != nil {
		return err
	}

	// Deletion log
	if _, err = tx.Exec(
		`CREATE TABLE dellog(
			id         INT NOT NULL AUTO_INCREMENT,
			topic      CHAR(25) NOT NULL,
			deletedfor BIGINT NOT NULL DEFAULT 0,
			delid      INT NOT NULL,
			low        INT NOT NULL,
			hi         INT NOT NULL,
			PRIMARY KEY(id),
			FOREIGN KEY(topic) REFERENCES topics(name),
			INDEX dellog_topic_delid_deletedfor(topic,delid,deletedfor),
			INDEX dellog_topic_deletedfor_low_hi(topic,deletedfor,low,hi),
			INDEX dellog_deletedfor(deletedfor)
		);`); err != nil {
		return err
	}

	// User credentials
	if _, err = tx.Exec(
		`CREATE TABLE credentials(
			id        INT NOT NULL AUTO_INCREMENT,
			createdat DATETIME(3) NOT NULL,
			updatedat DATETIME(3) NOT NULL,
			deletedat DATETIME(3),
			method    VARCHAR(16) NOT NULL,
			value     VARCHAR(128) NOT NULL,
			synthetic VARCHAR(192) NOT NULL,
			userid    BIGINT NOT NULL,
			resp      VARCHAR(255),
			done      TINYINT NOT NULL DEFAULT 0,
			retries   INT NOT NULL DEFAULT 0,
			PRIMARY KEY(id),
			UNIQUE credentials_uniqueness(synthetic),
			FOREIGN KEY(userid) REFERENCES users(id)
		);`); err != nil {
		return err
	}

	// Records of uploaded files.
	// Don't add FOREIGN KEY on userid. It's not needed and it will break user deletion.
	// Using INDEX rather than FK on topic because it's either 'topics' or 'users' reference.
	if _, err = tx.Exec(
		`CREATE TABLE fileuploads(
			id        BIGINT NOT NULL,
			createdat DATETIME(3) NOT NULL,
			updatedat DATETIME(3) NOT NULL,
			userid    BIGINT,
			status    INT NOT NULL,
			mimetype  VARCHAR(255) NOT NULL,
			size      BIGINT NOT NULL,
			location  VARCHAR(2048) NOT NULL,
			PRIMARY KEY(id),
			INDEX fileuploads_status(status)
		)`); err != nil {
		return err
	}

	// Links between uploaded files and the topics, users or messages they are attached to.
	if _, err = tx.Exec(
		`CREATE TABLE filemsglinks(
			id			INT NOT NULL AUTO_INCREMENT,
			createdat	DATETIME(3) NOT NULL,
			fileid		BIGINT NOT NULL,
			msgid		INT,
			topic		CHAR(25),
			userid		BIGINT,
			PRIMARY KEY(id),
			FOREIGN KEY(fileid) REFERENCES fileuploads(id) ON DELETE CASCADE,
			FOREIGN KEY(msgid) REFERENCES messages(id) ON DELETE CASCADE,
			FOREIGN KEY(topic) REFERENCES topics(name) ON DELETE CASCADE,
			FOREIGN KEY(userid) REFERENCES users(id) ON DELETE CASCADE
		)`); err != nil {
		return err
	}

	if _, err = tx.Exec(
		`CREATE TABLE kvmeta(` +
			"`key`   CHAR(32)," +
			"`value` TEXT," +
			"PRIMARY KEY(`key`)" +
			`)`); err != nil {
		return err
	}
	if _, err = tx.Exec("INSERT INTO kvmeta(`key`, `value`) VALUES('version', ?)", adpVersion); err != nil {
		return err
	}

	return tx.Commit()
}

// UpgradeDb upgrades the database, if necessary.
func (a *adapter) UpgradeDb() error {
	bumpVersion := func(a *adapter, x int) error {
		if err := a.updateDbVersion(x); err != nil {
			return err
		}
		_, err := a.GetDbVersion()
		return err
	}

	if _, err := a.GetDbVersion(); err != nil {
		return err
	}

	if a.version == 106 {
		// Perform database upgrade from version 106 to version 107.

		if _, err := a.db.Exec("CREATE UNIQUE INDEX usertags_userid_tag ON usertags(userid, tag)"); err != nil {
			return err
		}

		if _, err := a.db.Exec("CREATE UNIQUE INDEX topictags_userid_tag ON topictags(topic, tag)"); err != nil {
			return err
		}

		if _, err := a.db.Exec("ALTER TABLE credentials ADD deletedat DATETIME(3) AFTER updatedat"); err != nil {
			return err
		}

		if err := bumpVersion(a, 107); err != nil {
			return err
		}
	}

	if a.version == 107 {
		// Perform database upgrade from version 107 to version 108.

		// Replace default user access JRWPA with JRWPAS.
		if _, err := a.db.Exec(`UPDATE users SET access=JSON_REPLACE(access, '$.Auth', 'JRWPAS') 
			WHERE CAST(JSON_EXTRACT(access, '$.Auth') AS CHAR) LIKE '"JRWPA"'`); err != nil {
			return err
		}

		if err := bumpVersion(a, 108); err != nil {
			return err
		}
	}

	if a.version == 108 {
		// Perform database upgrade from version 108 to version 109.

		tx, err := a.db.Begin()
		if err != nil {
			return err
		}
		if err = createSystemTopic(tx); err != nil {
			tx.Rollback()
			return err
		}
		if err = tx.Commit(); err != nil {
			return err
		}

		if err = bumpVersion(a, 109); err != nil {
			return err
		}
	}

	if a.version == 109 {
		// Perform database upgrade from version 109 to version 110.
		if _, err := a.db.Exec("UPDATE topics SET touchedat=updatedat WHERE touchedat IS NULL"); err != nil {
			return err
		}

		if err := bumpVersion(a, 110); err != nil {
			return err
		}
	}

	if a.version == 110 {
		// Users
		if _, err := a.db.Exec("ALTER TABLE users MODIFY state SMALLINT NOT NULL DEFAULT 0 AFTER updatedat"); err != nil {
			return err
		}

		if _, err := a.db.Exec("ALTER TABLE users CHANGE deletedat stateat DATETIME(3)"); err != nil {
			return err
		}

		if _, err := a.db.Exec("ALTER TABLE users DROP INDEX users_deletedat"); err != nil {
			return err
		}

		// Add status to formerly soft-deleted users.
		if _, err := a.db.Exec("UPDATE users SET state=? WHERE stateat IS NOT NULL", t.StateDeleted); err != nil {
			return err
		}

		if _, err := a.db.Exec("ALTER TABLE users ADD INDEX users_state(state)"); err != nil {
			return err
		}

		// Topics
		if _, err := a.db.Exec("ALTER TABLE topics ADD state SMALLINT NOT NULL DEFAULT 0 AFTER updatedat"); err != nil {
			return err
		}

		if _, err := a.db.Exec("ALTER TABLE topics CHANGE deletedat stateat DATETIME(3)"); err != nil {
			return err
		}

		// Add status to formerly soft-deleted topics.
		if _, err := a.db.Exec("UPDATE topics SET state=? WHERE stateat IS NOT NULL", t.StateDeleted); err != nil {
			return err
		}

		if _, err := a.db.Exec("ALTER TABLE topics ADD INDEX topics_state(state)"); err != nil {
			return err
		}

		// Subscriptions
		if _, err := a.db.Exec("ALTER TABLE subscriptions ADD INDEX topics_deletedat(deletedat)"); err != nil {
			return err
		}

		if err := bumpVersion(a, 111); err != nil {
			return err
		}
	}

	if a.version == 111 {
		// Perform database upgrade from version 111 to version 112.
		if _, err := a.db.Exec("ALTER TABLE users ADD trusted JSON AFTER public"); err != nil {
			return err
		}

		if _, err := a.db.Exec("ALTER TABLE topics ADD trusted JSON AFTER public"); err != nil {
			return err
		}

		// Remove NOT NULL constraint, so an avatar upload can be done at registration.
		if _, err := a.db.Exec("ALTER TABLE fileuploads MODIFY userid BIGINT"); err != nil {
			return err
		}

		if _, err := a.db.Exec("ALTER TABLE fileuploads ADD INDEX fileuploads_status(status)"); err != nil {
			return err
		}

		// Remove NOT NULL constraint to enable links to users and topics.
<<<<<<< HEAD
		if _, err := a.db.Exec("ALTER TABLE filemsglinks MODIFY msgid INT"); err != nil {
=======
		if _, err := a.db.Exec("ALTER TABLE fileuploads MODIFY msgid INT"); err != nil {
>>>>>>> 7458de20
			return err
		}

		if _, err := a.db.Exec("ALTER TABLE filemsglinks ADD topic CHAR(25)"); err != nil {
			return err
		}

		if _, err := a.db.Exec("ALTER TABLE filemsglinks ADD userid BIGINT"); err != nil {
			return err
		}

		if _, err := a.db.Exec("ALTER TABLE filemsglinks ADD FOREIGN KEY(topic) REFERENCES topics(name) ON DELETE CASCADE"); err != nil {
			return err
		}

		if _, err := a.db.Exec("ALTER TABLE filemsglinks ADD FOREIGN KEY(userid) REFERENCES users(id) ON DELETE CASCADE"); err != nil {
			return err
		}

		if err := bumpVersion(a, 112); err != nil {
			return err
		}
	}

	if a.version != adpVersion {
		return errors.New("Failed to perform database upgrade to version " + strconv.Itoa(adpVersion) +
			". DB is still at " + strconv.Itoa(a.version))
	}
	return nil
}

func createSystemTopic(tx *sql.Tx) error {
	now := t.TimeNow()
	query := `INSERT INTO topics(createdat,updatedat,state,touchedat,name,access,public)
				VALUES(?,?,?,?,'sys','{"Auth": "N","Anon": "N"}','{"fn": "System"}')`
	_, err := tx.Exec(query, now, now, t.StateOK, now)
	return err
}

func addTags(tx *sqlx.Tx, table, keyName string, keyVal interface{}, tags []string, ignoreDups bool) error {

	if len(tags) == 0 {
		return nil
	}

	var insert *sql.Stmt
	var err error
	insert, err = tx.Prepare("INSERT INTO " + table + "(" + keyName + ",tag) VALUES(?,?)")
	if err != nil {
		return err
	}

	for _, tag := range tags {
		_, err = insert.Exec(keyVal, tag)

		if err != nil {
			if isDupe(err) {
				if ignoreDups {
					continue
				}
				return t.ErrDuplicate
			}
			return err
		}
	}

	return nil
}

func removeTags(tx *sqlx.Tx, table, keyName string, keyVal interface{}, tags []string) error {
	if len(tags) == 0 {
		return nil
	}

	var args []interface{}
	for _, tag := range tags {
		args = append(args, tag)
	}

	query, args, _ := sqlx.In("DELETE FROM "+table+" WHERE "+keyName+"=? AND tag IN (?)", keyVal, args)
	query = tx.Rebind(query)
	_, err := tx.Exec(query, args...)

	return err
}

// UserCreate creates a new user. Returns error and true if error is due to duplicate user name,
// false for any other error
func (a *adapter) UserCreate(user *t.User) error {
	ctx, cancel := a.getContextForTx()
	if cancel != nil {
		defer cancel()
	}
	tx, err := a.db.BeginTxx(ctx, nil)
	if err != nil {
		return err
	}

	defer func() {
		if err != nil {
			tx.Rollback()
		}
	}()

	decoded_uid := store.DecodeUid(user.Uid())
	if _, err = tx.Exec("INSERT INTO users(id,createdat,updatedat,state,access,public,trusted,tags) VALUES(?,?,?,?,?,?,?,?)",
		decoded_uid,
		user.CreatedAt, user.UpdatedAt,
		user.State, user.Access,
		toJSON(user.Public), toJSON(user.Trusted), user.Tags); err != nil {
		return err
	}

	// Save user's tags to a separate table to make user findable.
	if err = addTags(tx, "usertags", "userid", decoded_uid, user.Tags, false); err != nil {
		return err
	}

	return tx.Commit()
}

// Add user's authentication record
func (a *adapter) AuthAddRecord(uid t.Uid, scheme, unique string, authLvl auth.Level,
	secret []byte, expires time.Time) error {

	var exp *time.Time
	if !expires.IsZero() {
		exp = &expires
	}
	ctx, cancel := a.getContext()
	if cancel != nil {
		defer cancel()
	}
	_, err := a.db.ExecContext(ctx, "INSERT INTO auth(uname,userid,scheme,authLvl,secret,expires) VALUES(?,?,?,?,?,?)",
		unique, store.DecodeUid(uid), scheme, authLvl, secret, exp)
	if err != nil {
		if isDupe(err) {
			return t.ErrDuplicate
		}
		return err
	}
	return nil
}

// AuthDelScheme deletes an existing authentication scheme for the user.
func (a *adapter) AuthDelScheme(user t.Uid, scheme string) error {
	ctx, cancel := a.getContext()
	if cancel != nil {
		defer cancel()
	}
	_, err := a.db.ExecContext(ctx, "DELETE FROM auth WHERE userid=? AND scheme=?", store.DecodeUid(user), scheme)
	return err
}

// AuthDelAllRecords deletes all authentication records for the user.
func (a *adapter) AuthDelAllRecords(user t.Uid) (int, error) {
	ctx, cancel := a.getContext()
	if cancel != nil {
		defer cancel()
	}
	res, err := a.db.ExecContext(ctx, "DELETE FROM auth WHERE userid=?", store.DecodeUid(user))
	if err != nil {
		return 0, err
	}
	count, _ := res.RowsAffected()

	return int(count), nil
}

// Update user's authentication secret
func (a *adapter) AuthUpdRecord(uid t.Uid, scheme, unique string, authLvl auth.Level,
	secret []byte, expires time.Time) error {
	var exp *time.Time
	if !expires.IsZero() {
		exp = &expires
	}

	ctx, cancel := a.getContext()
	if cancel != nil {
		defer cancel()
	}
	_, err := a.db.ExecContext(ctx, "UPDATE auth SET uname=?,authLvl=?,secret=?,expires=? WHERE userid=? AND scheme=?",
		unique, authLvl, secret, exp, store.DecodeUid(uid), scheme)
	if isDupe(err) {
		return t.ErrDuplicate
	}

	return err
}

// Retrieve user's authentication record
func (a *adapter) AuthGetRecord(uid t.Uid, scheme string) (string, auth.Level, []byte, time.Time, error) {
	var expires time.Time

	var record struct {
		Uname   string
		Authlvl auth.Level
		Secret  []byte
		Expires *time.Time
	}

	ctx, cancel := a.getContext()
	if cancel != nil {
		defer cancel()
	}
	if err := a.db.GetContext(ctx, &record, "SELECT uname,secret,expires,authlvl FROM auth WHERE userid=? AND scheme=?",
		store.DecodeUid(uid), scheme); err != nil {
		if err == sql.ErrNoRows {
			// Nothing found - clear the error
			err = nil
		}
		return "", 0, nil, expires, err
	}

	if record.Expires != nil {
		expires = *record.Expires
	}

	return record.Uname, record.Authlvl, record.Secret, expires, nil
}

// Retrieve user's authentication record
func (a *adapter) AuthGetUniqueRecord(unique string) (t.Uid, auth.Level, []byte, time.Time, error) {
	var expires time.Time

	var record struct {
		Userid  int64
		Authlvl auth.Level
		Secret  []byte
		Expires *time.Time
	}

	ctx, cancel := a.getContext()
	if cancel != nil {
		defer cancel()
	}
	if err := a.db.GetContext(ctx, &record, "SELECT userid,secret,expires,authlvl FROM auth WHERE uname=?", unique); err != nil {
		if err == sql.ErrNoRows {
			// Nothing found - clear the error
			err = nil
		}
		return t.ZeroUid, 0, nil, expires, err
	}

	if record.Expires != nil {
		expires = *record.Expires
	}

	return store.EncodeUid(record.Userid), record.Authlvl, record.Secret, expires, nil
}

// UserGet fetches a single user by user id. If user is not found it returns (nil, nil)
func (a *adapter) UserGet(uid t.Uid) (*t.User, error) {
	ctx, cancel := a.getContext()
	if cancel != nil {
		defer cancel()
	}
	var user t.User
	err := a.db.GetContext(ctx, &user, "SELECT * FROM users WHERE id=? AND state!=?", store.DecodeUid(uid), t.StateDeleted)
	if err == nil {
		user.SetUid(uid)
		user.Public = fromJSON(user.Public)
		user.Trusted = fromJSON(user.Trusted)
		return &user, nil
	}

	if err == sql.ErrNoRows {
		// Clear the error if user does not exist or marked as soft-deleted.
		return nil, nil
	}

	return nil, err
}

func (a *adapter) UserGetAll(ids ...t.Uid) ([]t.User, error) {
	uids := make([]interface{}, len(ids))
	for i, id := range ids {
		uids[i] = store.DecodeUid(id)
	}

	users := []t.User{}
	q, uids, _ := sqlx.In("SELECT * FROM users WHERE id IN (?) AND state!=?", uids, t.StateDeleted)
	q = a.db.Rebind(q)

	ctx, cancel := a.getContext()
	if cancel != nil {
		defer cancel()
	}
	rows, err := a.db.QueryxContext(ctx, q, uids...)
	if err != nil {
		return nil, err
	}

	for rows.Next() {
		var user t.User
		if err = rows.StructScan(&user); err != nil {
			users = nil
			break
		}

		if user.State == t.StateDeleted {
			continue
		}

		user.SetUid(encodeUidString(user.Id))
		user.Public = fromJSON(user.Public)
		user.Trusted = fromJSON(user.Trusted)

		users = append(users, user)
	}
	if err == nil {
		err = rows.Err()
	}
	rows.Close()

	return users, err
}

// UserDelete deletes specified user: wipes completely (hard-delete) or marks as deleted.
// TODO: report when the user is not found.
func (a *adapter) UserDelete(uid t.Uid, hard bool) error {
	ctx, cancel := a.getContextForTx()
	if cancel != nil {
		defer cancel()
	}
	tx, err := a.db.BeginTxx(ctx, nil)
	if err != nil {
		return err
	}

	defer func() {
		if err != nil {
			tx.Rollback()
		}
	}()

	now := t.TimeNow()
	decoded_uid := store.DecodeUid(uid)

	if hard {
		// Delete user's devices
		// t.ErrNotFound = user has no devices.
		if err = deviceDelete(tx, uid, ""); err != nil && err != t.ErrNotFound {
			return err
		}

		// Delete user's subscriptions in all topics.
		if err = subsDelForUser(tx, uid, true); err != nil {
			return err
		}

		// Delete records of messages soft-deleted for the user.
		if _, err = tx.Exec("DELETE FROM dellog WHERE deletedfor=?", decoded_uid); err != nil {
			return err
		}

		// Can't delete user's messages in all topics because we cannot notify topics of such deletion.
		// Just leave the messages there marked as sent by "not found" user.

		// Delete topics where the user is the owner.

		// First delete all messages in those topics.
		if _, err = tx.Exec("DELETE dellog FROM dellog LEFT JOIN topics ON topics.name=dellog.topic WHERE topics.owner=?",
			decoded_uid); err != nil {
			return err
		}
		if _, err = tx.Exec("DELETE messages FROM messages LEFT JOIN topics ON topics.name=messages.topic WHERE topics.owner=?",
			decoded_uid); err != nil {
			return err
		}

		// Delete all subscriptions.
		if _, err = tx.Exec("DELETE sub FROM subscriptions AS sub LEFT JOIN topics ON topics.name=sub.topic WHERE topics.owner=?",
			decoded_uid); err != nil {
			return err
		}

		// Delete topic tags.
		if _, err = tx.Exec("DELETE topictags FROM topictags LEFT JOIN topics ON topics.name=topictags.topic WHERE topics.owner=?",
			decoded_uid); err != nil {
			return err
		}

		// And finally delete the topics.
		if _, err = tx.Exec("DELETE FROM topics WHERE owner=?", decoded_uid); err != nil {
			return err
		}

		// Delete user's authentication records.
		if _, err = tx.Exec("DELETE FROM auth WHERE userid=?", decoded_uid); err != nil {
			return err
		}

		// Delete all credentials.
		if err = credDel(tx, uid, "", ""); err != nil && err != t.ErrNotFound {
			return err
		}

		if _, err = tx.Exec("DELETE FROM usertags WHERE userid=?", decoded_uid); err != nil {
			return err
		}

		if _, err = tx.Exec("DELETE FROM users WHERE id=?", decoded_uid); err != nil {
			return err
		}
	} else {
		// Disable all user's subscriptions. That includes p2p subscriptions. No need to delete them.
		if err = subsDelForUser(tx, uid, false); err != nil {
			return err
		}

		// Disable all subscriptions to topics where the user is the owner.
		if _, err = tx.Exec("UPDATE subscriptions LEFT JOIN topics ON subscriptions.topic=topics.name "+
			"SET subscriptions.updatedat=?, subscriptions.deletedat=? WHERE topics.owner=?",
			now, now, decoded_uid); err != nil {
			return err
		}
		// Disable group topics where the user is the owner.
		if _, err = tx.Exec("UPDATE topics SET updatedat=?, state=?, stateat=? WHERE owner=?",
			now, t.StateDeleted, now, decoded_uid); err != nil {
			return err
		}
		// Disable p2p topics with the user (p2p topic's owner is 0).
		if _, err = tx.Exec("UPDATE topics LEFT JOIN subscriptions ON topics.name=subscriptions.topic "+
			"SET topics.updatedat=?, topics.state=?, topics.stateat=? WHERE topics.owner=0 AND subscriptions.userid=?",
			now, t.StateDeleted, now, decoded_uid); err != nil {
			return err
		}

		// Disable the other user's subscription to a disabled p2p topic.
		if _, err = tx.Exec("UPDATE subscriptions AS s_one LEFT JOIN subscriptions AS s_two "+
			"ON s_one.topic=s_two.topic "+
			"SET s_two.updatedat=?, s_two.deletedat=? WHERE s_one.userid=?",
			now, now, decoded_uid); err != nil {
			return err
		}

		// Disable user.
		if _, err = tx.Exec("UPDATE users SET updatedat=?, state=?, stateat=? WHERE id=?",
			now, t.StateDeleted, now, decoded_uid); err != nil {
			return err
		}
	}

	return tx.Commit()
}

// topicStateForUser is called by UserUpdate when the update contains state change.
func (a *adapter) topicStateForUser(tx *sqlx.Tx, decoded_uid int64, now time.Time, update interface{}) error {
	var err error

	state, ok := update.(t.ObjState)
	if !ok {
		return t.ErrMalformed
	}

	if now.IsZero() {
		now = t.TimeNow()
	}

	// Change state of all topics where the user is the owner.
	if _, err = tx.Exec("UPDATE topics SET state=?, stateat=? WHERE owner=? AND state!=?",
		state, now, decoded_uid, t.StateDeleted); err != nil {
		return err
	}

	// Change state of p2p topics with the user (p2p topic's owner is 0)
	if _, err = tx.Exec("UPDATE topics LEFT JOIN subscriptions ON topics.name=subscriptions.topic "+
		"SET topics.state=?, topics.stateat=? WHERE topics.owner=0 AND subscriptions.userid=? AND topics.state!=?",
		state, now, decoded_uid, t.StateDeleted); err != nil {
		return err
	}

	// Subscriptions don't need to be updated:
	// subscriptions of a disabled user are not disabled and still can be manipulated.

	return nil
}

// UserUpdate updates user object.
func (a *adapter) UserUpdate(uid t.Uid, update map[string]interface{}) error {
	ctx, cancel := a.getContextForTx()
	if cancel != nil {
		defer cancel()
	}
	tx, err := a.db.BeginTxx(ctx, nil)
	if err != nil {
		return err
	}

	defer func() {
		if err != nil {
			tx.Rollback()
		}
	}()

	cols, args := updateByMap(update)
	decoded_uid := store.DecodeUid(uid)
	args = append(args, decoded_uid)
	_, err = tx.Exec("UPDATE users SET "+strings.Join(cols, ",")+" WHERE id=?", args...)
	if err != nil {
		return err
	}

	if state, ok := update["State"]; ok {
		now, _ := update["StateAt"].(time.Time)
		err = a.topicStateForUser(tx, decoded_uid, now, state)
		if err != nil {
			return err
		}
	}

	// Tags are also stored in a separate table
	if tags := extractTags(update); tags != nil {
		// First delete all user tags
		_, err = tx.Exec("DELETE FROM usertags WHERE userid=?", decoded_uid)
		if err != nil {
			return err
		}
		// Now insert new tags
		err = addTags(tx, "usertags", "userid", decoded_uid, tags, false)
		if err != nil {
			return err
		}
	}

	return tx.Commit()
}

// UserUpdateTags adds or resets user's tags
func (a *adapter) UserUpdateTags(uid t.Uid, add, remove, reset []string) ([]string, error) {
	ctx, cancel := a.getContextForTx()
	if cancel != nil {
		defer cancel()
	}
	tx, err := a.db.BeginTxx(ctx, nil)
	if err != nil {
		return nil, err
	}

	defer func() {
		if err != nil {
			tx.Rollback()
		}
	}()

	decoded_uid := store.DecodeUid(uid)

	if reset != nil {
		// Delete all tags first if resetting.
		_, err = tx.Exec("DELETE FROM usertags WHERE userid=?", decoded_uid)
		if err != nil {
			return nil, err
		}
		add = reset
		remove = nil
	}

	// Now insert new tags. Ignore duplicates if resetting.
	err = addTags(tx, "usertags", "userid", decoded_uid, add, reset == nil)
	if err != nil {
		return nil, err
	}

	// Delete tags.
	err = removeTags(tx, "usertags", "userid", decoded_uid, remove)
	if err != nil {
		return nil, err
	}

	var allTags []string
	err = tx.Select(&allTags, "SELECT tag FROM usertags WHERE userid=?", decoded_uid)
	if err != nil {
		return nil, err
	}

	_, err = tx.Exec("UPDATE users SET tags=? WHERE id=?", t.StringSlice(allTags), decoded_uid)
	if err != nil {
		return nil, err
	}

	return allTags, tx.Commit()
}

// UserGetByCred returns user ID for the given validated credential.
func (a *adapter) UserGetByCred(method, value string) (t.Uid, error) {
	ctx, cancel := a.getContext()
	if cancel != nil {
		defer cancel()
	}
	var decoded_uid int64
	err := a.db.GetContext(ctx, &decoded_uid, "SELECT userid FROM credentials WHERE synthetic=?", method+":"+value)
	if err == nil {
		return store.EncodeUid(decoded_uid), nil
	}

	if err == sql.ErrNoRows {
		// Clear the error if user does not exist
		return t.ZeroUid, nil
	}
	return t.ZeroUid, err
}

// UserUnreadCount returns the total number of unread messages in all topics with
// the R permission.
func (a *adapter) UserUnreadCount(uid t.Uid) (int, error) {
	ctx, cancel := a.getContext()
	if cancel != nil {
		defer cancel()
	}
	var count int
	err := a.db.GetContext(ctx, &count, "SELECT SUM(t.seqid)-SUM(s.readseqid) FROM topics AS t, subscriptions AS s "+
		"WHERE s.userid=? AND t.name=s.topic AND s.deletedat IS NULL AND t.state!=? AND "+
		"INSTR(s.modewant, 'R')>0 AND INSTR(s.modegiven, 'R')>0", store.DecodeUid(uid), t.StateDeleted)
	if err == nil {
		return count, nil
	}

	if err == sql.ErrNoRows {
		return 0, nil
	}

	return -1, err
}

// *****************************

func (a *adapter) topicCreate(tx *sqlx.Tx, topic *t.Topic) error {
	_, err := tx.Exec("INSERT INTO topics(createdat,updatedat,touchedat,state,name,usebt,owner,access,public,trusted,tags) "+
		"VALUES(?,?,?,?,?,?,?,?,?,?,?)",
		topic.CreatedAt, topic.UpdatedAt, topic.TouchedAt, topic.State, topic.Id, topic.UseBt,
		store.DecodeUid(t.ParseUid(topic.Owner)), topic.Access, toJSON(topic.Public), toJSON(topic.Trusted), topic.Tags)
	if err != nil {
		return err
	}

	// Save topic's tags to a separate table to make topic findable.
	return addTags(tx, "topictags", "topic", topic.Id, topic.Tags, false)
}

// TopicCreate saves topic object to database.
func (a *adapter) TopicCreate(topic *t.Topic) error {
	ctx, cancel := a.getContextForTx()
	if cancel != nil {
		defer cancel()
	}
	tx, err := a.db.BeginTxx(ctx, nil)
	if err != nil {
		return err
	}
	defer func() {
		if err != nil {
			tx.Rollback()
		}
	}()

	err = a.topicCreate(tx, topic)
	if err != nil {
		return err
	}
	return tx.Commit()
}

// If undelete = true - update subscription on duplicate key, otherwise ignore the duplicate.
func createSubscription(tx *sqlx.Tx, sub *t.Subscription, undelete bool) error {

	isOwner := (sub.ModeGiven & sub.ModeWant).IsOwner()

	jpriv := toJSON(sub.Private)
	decoded_uid := store.DecodeUid(t.ParseUid(sub.User))
	_, err := tx.Exec(
		"INSERT INTO subscriptions(createdat,updatedat,deletedat,userid,topic,modeWant,modeGiven,private) "+
			"VALUES(?,?,NULL,?,?,?,?,?)",
		sub.CreatedAt, sub.UpdatedAt, decoded_uid, sub.Topic, sub.ModeWant.String(), sub.ModeGiven.String(), jpriv)

	if err != nil && isDupe(err) {
		if undelete {
			_, err = tx.Exec("UPDATE subscriptions SET createdat=?,updatedat=?,deletedat=NULL,modeGiven=?,"+
				"delid=0,recvseqid=0,readseqid=0 WHERE topic=? AND userid=?",
				sub.CreatedAt, sub.UpdatedAt, sub.ModeGiven.String(), sub.Topic, decoded_uid)
		} else {
			_, err = tx.Exec("UPDATE subscriptions SET createdat=?,updatedat=?,deletedat=NULL,modeWant=?,modeGiven=?,"+
				"delid=0,recvseqid=0,readseqid=0,private=? WHERE topic=? AND userid=?",
				sub.CreatedAt, sub.UpdatedAt, sub.ModeWant.String(), sub.ModeGiven.String(), jpriv,
				sub.Topic, decoded_uid)
		}
	}
	if err == nil && isOwner {
		_, err = tx.Exec("UPDATE topics SET owner=? WHERE name=?", decoded_uid, sub.Topic)
	}
	return err
}

// TopicCreateP2P given two users creates a p2p topic
func (a *adapter) TopicCreateP2P(initiator, invited *t.Subscription) error {
	ctx, cancel := a.getContextForTx()
	if cancel != nil {
		defer cancel()
	}
	tx, err := a.db.BeginTxx(ctx, nil)
	if err != nil {
		return err
	}
	defer func() {
		if err != nil {
			tx.Rollback()
		}
	}()

	err = createSubscription(tx, initiator, false)
	if err != nil {
		return err
	}

	err = createSubscription(tx, invited, true)
	if err != nil {
		return err
	}

	topic := &t.Topic{ObjHeader: t.ObjHeader{Id: initiator.Topic}}
	topic.ObjHeader.MergeTimes(&initiator.ObjHeader)
	topic.TouchedAt = initiator.GetTouchedAt()
	err = a.topicCreate(tx, topic)
	if err != nil {
		return err
	}

	return tx.Commit()
}

// TopicGet loads a single topic by name, if it exists. If the topic does not exist the call returns (nil, nil)
func (a *adapter) TopicGet(topic string) (*t.Topic, error) {
	ctx, cancel := a.getContext()
	if cancel != nil {
		defer cancel()
	}
	// Fetch topic by name
	var tt = new(t.Topic)
	err := a.db.GetContext(ctx, tt,
		"SELECT createdat,updatedat,state,stateat,touchedat,name AS id,usebt,access,owner,seqid,delid,public,trusted,tags "+
			"FROM topics WHERE name=?",
		topic)

	if err != nil {
		if err == sql.ErrNoRows {
			// Nothing found - clear the error
			err = nil
		}
		return nil, err
	}

	tt.Owner = encodeUidString(tt.Owner).String()
	tt.Public = fromJSON(tt.Public)
	tt.Trusted = fromJSON(tt.Trusted)

	return tt, nil
}

// TopicsForUser loads user's contact list: p2p and grp topics, except for 'me' & 'fnd' subscriptions.
// Reads and denormalizes Public value.
func (a *adapter) TopicsForUser(uid t.Uid, keepDeleted bool, opts *t.QueryOpt) ([]t.Subscription, error) {
	// Fetch user's subscriptions
	q := `SELECT createdat,updatedat,deletedat,topic,delid,recvseqid,
		readseqid,modewant,modegiven,private FROM subscriptions WHERE userid=?`
	args := []interface{}{store.DecodeUid(uid)}
	if !keepDeleted {
		// Filter out deleted rows.
		q += " AND deletedat IS NULL"
	}

	limit := 0
	ims := time.Time{}
	if opts != nil {
		if opts.Topic != "" {
			q += " AND topic=?"
			args = append(args, opts.Topic)
		}

		// Apply the limit only when the client does not manage the cache (or cold start).
		// Otherwise have to get all subscriptions and do a manual join with users/topics.
		if opts.IfModifiedSince == nil {
			if opts.Limit > 0 && opts.Limit < a.maxResults {
				limit = opts.Limit
			} else {
				limit = a.maxResults
			}
		} else {
			ims = *opts.IfModifiedSince
		}
	} else {
		limit = a.maxResults
	}

	if limit > 0 {
		q += " LIMIT ?"
		args = append(args, limit)
	}

	ctx, cancel := a.getContext()
	if cancel != nil {
		defer cancel()
	}
	rows, err := a.db.QueryxContext(ctx, q, args...)
	if err != nil {
		return nil, err
	}

	// Fetch subscriptions. Two queries are needed: users table (p2p) and topics table (grp).
	// Prepare a list of separate subscriptions to users vs topics
	join := make(map[string]t.Subscription) // Keeping these to make a join with table for .private and .access
	topq := make([]interface{}, 0, 16)
	usrq := make([]interface{}, 0, 16)
	for rows.Next() {
		var sub t.Subscription
		if err = rows.StructScan(&sub); err != nil {
			break
		}
		tname := sub.Topic
		sub.User = uid.String()
		tcat := t.GetTopicCat(tname)

		if tcat == t.TopicCatMe || tcat == t.TopicCatFnd {
			// One of 'me', 'fnd' subscriptions, skip. Don't skip 'sys' subscription.
			continue
		} else if tcat == t.TopicCatP2P {
			// P2P subscription, find the other user to get user.Public and user.Trusted.
			uid1, uid2, _ := t.ParseP2P(tname)
			if uid1 == uid {
				usrq = append(usrq, store.DecodeUid(uid2))
				sub.SetWith(uid2.UserId())
			} else {
				usrq = append(usrq, store.DecodeUid(uid1))
				sub.SetWith(uid1.UserId())
			}
			topq = append(topq, tname)
		} else {
			// Group or 'sys' subscription.
			if tcat == t.TopicCatGrp {
				// Maybe convert channel name to topic name.
				tname = t.ChnToGrp(tname)
			}
			topq = append(topq, tname)
		}
		sub.Private = fromJSON(sub.Private)
		join[tname] = sub
	}
	if err == nil {
		err = rows.Err()
	}
	rows.Close()

	if err != nil {
		return nil, err
	}

	var subs []t.Subscription
	if len(join) == 0 {
		return subs, nil
	}

	// Fetch grp topics and join to subscriptions.
	if len(topq) > 0 {
		q = "SELECT createdat,updatedat,state,stateat,touchedat,name AS id,usebt,access,seqid,delid,public,trusted,tags " +
			"FROM topics WHERE name IN (?)"

		q, args, _ = sqlx.In(q, topq)

		if !keepDeleted {
			// Optionally skip deleted topics.
			q += " AND state!=?"
			args = append(args, t.StateDeleted)
		}

		if !ims.IsZero() {
			// Use cache timestamp if provided: get newer entries only.
			q += " AND updatedat>?"
			args = append(args, ims)

			if limit > 0 && limit < len(topq) {
				// No point in fetching more than the requested limit.
				q += " ORDER BY updatedat LIMIT ?"
				args = append(args, limit)
			}
		}
		q = a.db.Rebind(q)

		ctx2, cancel2 := a.getContext()
		if cancel2 != nil {
			defer cancel2()
		}
		rows, err = a.db.QueryxContext(ctx2, q, args...)
		if err != nil {
			return nil, err
		}

		var top t.Topic
		for rows.Next() {
			var sub t.Subscription
			if err = rows.StructScan(&top); err != nil {
				break
			}

			sub = join[top.Id]
			// Check if sub.UpdatedAt needs to be adjusted to earlier or later time.
			// top.UpdatedAt is guaranteed to be after IMS.
			sub.UpdatedAt = common.SelectEarliestUpdatedAt(sub.UpdatedAt, top.UpdatedAt, ims)
			sub.SetState(top.State)
			sub.SetTouchedAt(top.TouchedAt)
			sub.SetSeqId(top.SeqId)
			if t.GetTopicCat(sub.Topic) == t.TopicCatGrp {
				sub.SetPublic(fromJSON(top.Public))
				sub.SetTrusted(fromJSON(top.Trusted))
			}
			// Put back the updated value of a subsription, will process further below
			join[top.Id] = sub
		}
		if err == nil {
			err = rows.Err()
		}
		rows.Close()

		if err != nil {
			return nil, err
		}
	}

	// Fetch p2p users and join to p2p subscriptions.
	if len(usrq) > 0 {
		q = "SELECT id,state,createdat,updatedat,state,stateat,access,lastseen,useragent,public,trusted,tags " +
			"FROM users WHERE id IN (?)"
		q, args, _ = sqlx.In(q, usrq)
		if !keepDeleted {
			// Optionally skip deleted users.
			q += " AND state!=?"
			args = append(args, t.StateDeleted)
		}

		// Ignoring ims: we need all users to get LastSeen and UserAgent.

		q = a.db.Rebind(q)

		ctx3, cancel3 := a.getContext()
		if cancel3 != nil {
			defer cancel3()
		}
		rows, err = a.db.QueryxContext(ctx3, q, args...)
		if err != nil {
			return nil, err
		}

		for rows.Next() {
			var usr2 t.User
			if err = rows.StructScan(&usr2); err != nil {
				break
			}

			joinOn := uid.P2PName(encodeUidString(usr2.Id))
			if sub, ok := join[joinOn]; ok {
				sub.UpdatedAt = common.SelectEarliestUpdatedAt(sub.UpdatedAt, usr2.UpdatedAt, ims)
				sub.SetState(usr2.State)
				sub.SetPublic(fromJSON(usr2.Public))
				sub.SetTrusted(fromJSON(usr2.Trusted))
				sub.SetDefaultAccess(usr2.Access.Auth, usr2.Access.Anon)
				sub.SetLastSeenAndUA(usr2.LastSeen, usr2.UserAgent)
				join[joinOn] = sub
			}
		}
		if err == nil {
			err = rows.Err()
		}
		rows.Close()

		if err != nil {
			return nil, err
		}
	}

	subs = make([]t.Subscription, 0, len(join))
	for _, sub := range join {
		subs = append(subs, sub)
	}

	return common.SelectEarliestUpdatedSubs(subs, opts, a.maxResults), nil
}

// UsersForTopic loads users subscribed to the given topic.
// The difference between UsersForTopic vs SubsForTopic is that the former loads user.Public,
// the latter does not.
func (a *adapter) UsersForTopic(topic string, keepDeleted bool, opts *t.QueryOpt) ([]t.Subscription, error) {
	tcat := t.GetTopicCat(topic)

	// Fetch all subscribed users. The number of users is not large
	q := `SELECT s.createdat,s.updatedat,s.deletedat,s.userid,s.topic,s.delid,s.recvseqid,
<<<<<<< HEAD
		s.readseqid,s.modewant,s.modegiven,u.public,u.trusted,s.private
=======
		s.readseqid,s.modewant,s.modegiven,u.public,u.trusted,u.lastseen,u.useragent,s.private
>>>>>>> 7458de20
		FROM subscriptions AS s JOIN users AS u ON s.userid=u.id 
		WHERE s.topic=?`
	args := []interface{}{topic}
	if !keepDeleted {
		// Filter out rows with users deleted
		q += " AND u.state!=?"
		args = append(args, t.StateDeleted)

		// For p2p topics we must load all subscriptions including deleted.
		// Otherwise it will be impossible to swipe Public values.
		if tcat != t.TopicCatP2P {
			// Filter out deleted subscriptions.
			q += " AND s.deletedat IS NULL"
		}
	}

	limit := a.maxResults
	var oneUser t.Uid
	if opts != nil {
		// Ignore IfModifiedSince: loading all entries because a topic cannot have too many subscribers.
		// Those unmodified will be stripped of Public & Private.

		if !opts.User.IsZero() {
			// For p2p topics we have to fetch both users otherwise public cannot be swapped.
			if tcat != t.TopicCatP2P {
				q += " AND s.userid=?"
				args = append(args, store.DecodeUid(opts.User))
			}
			oneUser = opts.User
		}
		if opts.Limit > 0 && opts.Limit < limit {
			limit = opts.Limit
		}
	}
	q += " LIMIT ?"
	args = append(args, limit)

	ctx, cancel := a.getContext()
	if cancel != nil {
		defer cancel()
	}
	rows, err := a.db.QueryxContext(ctx, q, args...)
	if err != nil {
		return nil, err
	}

	// Fetch subscriptions
	var sub t.Subscription
	var subs []t.Subscription
<<<<<<< HEAD
=======
	var lastSeen sql.NullTime
	var userAgent string
>>>>>>> 7458de20
	var public, trusted interface{}
	for rows.Next() {
		if err = rows.Scan(
			&sub.CreatedAt, &sub.UpdatedAt, &sub.DeletedAt,
			&sub.User, &sub.Topic, &sub.DelId, &sub.RecvSeqId,
			&sub.ReadSeqId, &sub.ModeWant, &sub.ModeGiven,
<<<<<<< HEAD
			&public, &trusted, &sub.Private); err != nil {
=======
			&public, &trusted, &lastSeen, &userAgent, &sub.Private); err != nil {
>>>>>>> 7458de20
			break
		}

		sub.User = encodeUidString(sub.User).String()
		sub.Private = fromJSON(sub.Private)
		sub.SetPublic(fromJSON(public))
		sub.SetTrusted(fromJSON(trusted))
<<<<<<< HEAD
=======
		sub.SetLastSeenAndUA(&lastSeen.Time, userAgent)
>>>>>>> 7458de20
		subs = append(subs, sub)
	}
	if err == nil {
		err = rows.Err()
	}
	rows.Close()

	if err == nil && tcat == t.TopicCatP2P && len(subs) > 0 {
		// Swap public & lastSeen values of P2P topics as expected.
		if len(subs) == 1 {
			// The other user is deleted, nothing we can do.
			subs[0].SetPublic(nil)
			subs[0].SetTrusted(nil)
<<<<<<< HEAD
=======
			subs[0].SetLastSeenAndUA(nil, "")
>>>>>>> 7458de20
		} else {
			tmp := subs[0].GetPublic()
			subs[0].SetPublic(subs[1].GetPublic())
			subs[1].SetPublic(tmp)
<<<<<<< HEAD
			tmp = subs[0].GetTrusted()
			subs[0].SetTrusted(subs[1].GetTrusted())
			subs[1].SetTrusted(tmp)
=======

			tmp = subs[0].GetTrusted()
			subs[0].SetTrusted(subs[1].GetTrusted())
			subs[1].SetTrusted(tmp)

			lastSeen := subs[0].GetLastSeen()
			userAgent = subs[0].GetUserAgent()
			subs[0].SetLastSeenAndUA(subs[1].GetLastSeen(), subs[1].GetUserAgent())
			subs[1].SetLastSeenAndUA(lastSeen, userAgent)
>>>>>>> 7458de20
		}

		// Remove deleted and unneeded subscriptions
		if !keepDeleted || !oneUser.IsZero() {
			var xsubs []t.Subscription
			for i := range subs {
				if (subs[i].DeletedAt != nil && !keepDeleted) || (!oneUser.IsZero() && subs[i].Uid() != oneUser) {
					continue
				}
				xsubs = append(xsubs, subs[i])
			}
			subs = xsubs
		}
	}

	return subs, err
}

// topicNamesForUser reads a slice of strings using provided query.
func (a *adapter) topicNamesForUser(uid t.Uid, sqlQuery string) ([]string, error) {
	ctx, cancel := a.getContext()
	if cancel != nil {
		defer cancel()
	}
	rows, err := a.db.QueryxContext(ctx, sqlQuery, store.DecodeUid(uid))
	if err != nil {
		return nil, err
	}

	var names []string
	var name string
	for rows.Next() {
		if err = rows.Scan(&name); err != nil {
			break
		}
		names = append(names, name)
	}
	if err == nil {
		err = rows.Err()
	}
	rows.Close()

	return names, err
}

// OwnTopics loads a slice of topic names where the user is the owner.
func (a *adapter) OwnTopics(uid t.Uid) ([]string, error) {
	return a.topicNamesForUser(uid, "SELECT name FROM topics WHERE owner=?")
}

// ChannelsForUser loads a slice of topic names where the user is a channel reader and notifications (P) are enabled.
func (a *adapter) ChannelsForUser(uid t.Uid) ([]string, error) {
	return a.topicNamesForUser(uid,
		"SELECT topic FROM subscriptions WHERE userid=? AND topic LIKE 'chn%' "+
			"AND INSTR(modewant, 'P')>0 AND INSTR(modegiven, 'P')>0 AND deletedat IS NULL")
}

func (a *adapter) TopicShare(shares []*t.Subscription) error {
	ctx, cancel := a.getContextForTx()
	if cancel != nil {
		defer cancel()
	}
	tx, err := a.db.BeginTxx(ctx, nil)
	if err != nil {
		return err
	}
	defer func() {
		if err != nil {
			tx.Rollback()
		}
	}()

	for _, sub := range shares {
		err = createSubscription(tx, sub, true)
		if err != nil {
			return err
		}
	}

	return tx.Commit()
}

// TopicDelete deletes specified topic.
func (a *adapter) TopicDelete(topic string, hard bool) error {
	ctx, cancel := a.getContextForTx()
	if cancel != nil {
		defer cancel()
	}
	tx, err := a.db.BeginTxx(ctx, nil)
	if err != nil {
		return err
	}

	defer func() {
		if err != nil {
			tx.Rollback()
		}
	}()

	if hard {
		if _, err = tx.Exec("DELETE FROM subscriptions WHERE topic=?", topic); err != nil {
			return err
		}

		if err = messageDeleteList(tx, topic, nil); err != nil {
			return err
		}

		if _, err = tx.Exec("DELETE FROM topictags WHERE topic=?", topic); err != nil {
			return err
		}

		if _, err = tx.Exec("DELETE FROM topics WHERE name=?", topic); err != nil {
			return err
		}
	} else {
		now := t.TimeNow()
		if _, err = tx.Exec("UPDATE subscriptions SET updatedat=?,deletedat=? WHERE topic=?",
			now, now, topic); err != nil {
			return err
		}

		if _, err = tx.Exec("UPDATE topics SET updatedat=?,state=?,stateat=? WHERE name=?",
			now, t.StateDeleted, now, topic); err != nil {
			return err
		}
	}
	return tx.Commit()
}

func (a *adapter) TopicUpdateOnMessage(topic string, msg *t.Message) error {
	ctx, cancel := a.getContext()
	if cancel != nil {
		defer cancel()
	}
	_, err := a.db.ExecContext(ctx, "UPDATE topics SET seqid=?,touchedat=? WHERE name=?", msg.SeqId, msg.CreatedAt, topic)

	return err
}

func (a *adapter) TopicUpdate(topic string, update map[string]interface{}) error {
	ctx, cancel := a.getContextForTx()
	if cancel != nil {
		defer cancel()
	}
	tx, err := a.db.BeginTxx(ctx, nil)
	if err != nil {
		return err
	}

	defer func() {
		if err != nil {
			tx.Rollback()
		}
	}()

	cols, args := updateByMap(update)
	args = append(args, topic)
	_, err = tx.Exec("UPDATE topics SET "+strings.Join(cols, ",")+" WHERE name=?", args...)
	if err != nil {
		return err
	}

	// Tags are also stored in a separate table
	if tags := extractTags(update); tags != nil {
		// First delete all user tags
		_, err = tx.Exec("DELETE FROM topictags WHERE topic=?", topic)
		if err != nil {
			return err
		}
		// Now insert new tags
		err = addTags(tx, "topictags", "topic", topic, tags, false)
		if err != nil {
			return err
		}
	}

	return tx.Commit()
}

func (a *adapter) TopicOwnerChange(topic string, newOwner t.Uid) error {
	ctx, cancel := a.getContext()
	if cancel != nil {
		defer cancel()
	}
	_, err := a.db.ExecContext(ctx, "UPDATE topics SET owner=? WHERE name=?", store.DecodeUid(newOwner), topic)
	return err
}

// Get a subscription of a user to a topic
func (a *adapter) SubscriptionGet(topic string, user t.Uid) (*t.Subscription, error) {
	ctx, cancel := a.getContext()
	if cancel != nil {
		defer cancel()
	}
	var sub t.Subscription
	err := a.db.GetContext(ctx, &sub, `SELECT createdat,updatedat,deletedat,userid AS user,topic,delid,recvseqid,
		readseqid,modewant,modegiven,private FROM subscriptions WHERE topic=? AND userid=?`,
		topic, store.DecodeUid(user))

	if err != nil {
		if err == sql.ErrNoRows {
			// Nothing found - clear the error
			err = nil
		}
		return nil, err
	}

	if sub.DeletedAt != nil {
		return nil, nil
	}

	sub.Private = fromJSON(sub.Private)

	return &sub, nil
}

// SubsForUser loads all user's subscriptions. Does NOT load Public or Private values and does
// not load deleted subscriptions.
func (a *adapter) SubsForUser(forUser t.Uid) ([]t.Subscription, error) {
	q := `SELECT createdat,updatedat,deletedat,userid AS user,topic,delid,recvseqid,
		readseqid,modewant,modegiven FROM subscriptions WHERE userid=? AND deletedat IS NULL`
	args := []interface{}{store.DecodeUid(forUser)}

	ctx, cancel := a.getContext()
	if cancel != nil {
		defer cancel()
	}
	rows, err := a.db.QueryxContext(ctx, q, args...)
	if err != nil {
		return nil, err
	}

	var subs []t.Subscription
	var ss t.Subscription
	for rows.Next() {
		if err = rows.StructScan(&ss); err != nil {
			break
		}
		ss.User = forUser.String()
		subs = append(subs, ss)
	}
	if err == nil {
		err = rows.Err()
	}
	rows.Close()

	return subs, err
}

// SubsForTopic fetches all subsciptions for a topic. Does NOT load Public value.
// The difference between UsersForTopic vs SubsForTopic is that the former loads user.public+trusted,
// the latter does not.
func (a *adapter) SubsForTopic(topic string, keepDeleted bool, opts *t.QueryOpt) ([]t.Subscription, error) {
	q := `SELECT createdat,updatedat,deletedat,userid AS user,topic,delid,recvseqid,
		readseqid,modewant,modegiven,private FROM subscriptions WHERE topic=?`

	args := []interface{}{topic}
	if !keepDeleted {
		// Filter out deleted rows.
		q += " AND deletedat IS NULL"
	}
	limit := a.maxResults
	if opts != nil {
		// Ignore IfModifiedSince - we must return all entries
		// Those unmodified will be stripped of Public & Private.

		if !opts.User.IsZero() {
			q += " AND userid=?"
			args = append(args, store.DecodeUid(opts.User))
		}
		if opts.Limit > 0 && opts.Limit < limit {
			limit = opts.Limit
		}
	}

	q += " LIMIT ?"
	args = append(args, limit)

	ctx, cancel := a.getContext()
	if cancel != nil {
		defer cancel()
	}
	rows, err := a.db.QueryxContext(ctx, q, args...)
	if err != nil {
		return nil, err
	}

	var subs []t.Subscription
	var ss t.Subscription
	for rows.Next() {
		if err = rows.StructScan(&ss); err != nil {
			break
		}

		ss.User = encodeUidString(ss.User).String()
		ss.Private = fromJSON(ss.Private)
		subs = append(subs, ss)
	}
	if err == nil {
		err = rows.Err()
	}
	rows.Close()

	return subs, err
}

// SubsUpdate updates one or multiple subscriptions to a topic.
func (a *adapter) SubsUpdate(topic string, user t.Uid, update map[string]interface{}) error {
	ctx, cancel := a.getContextForTx()
	if cancel != nil {
		defer cancel()
	}
	tx, err := a.db.BeginTxx(ctx, nil)
	if err != nil {
		return err
	}

	defer func() {
		if err != nil {
			tx.Rollback()
		}
	}()

	cols, args := updateByMap(update)
	q := "UPDATE subscriptions SET " + strings.Join(cols, ",") + " WHERE topic=?"
	args = append(args, topic)
	if !user.IsZero() {
		// Update just one topic subscription
		q += " AND userid=?"
		args = append(args, store.DecodeUid(user))
	}

	if _, err = tx.Exec(q, args...); err != nil {
		return err
	}

	return tx.Commit()
}

// SubsDelete marks subscription as deleted.
func (a *adapter) SubsDelete(topic string, user t.Uid) error {
	tx, err := a.db.Begin()
	if err != nil {
		return err
	}

	defer func() {
		if err != nil {
			tx.Rollback()
		}
	}()

	ctx, cancel := a.getContext()
	if cancel != nil {
		defer cancel()
	}

	decoded_id := store.DecodeUid(user)
	now := t.TimeNow()
	res, err := tx.ExecContext(ctx,
		"UPDATE subscriptions SET updatedat=?,deletedat=? WHERE topic=? AND userid=? AND deletedat IS NULL",
		now, now, topic, decoded_id)
	if err != nil {
		return err
	}

	affected, err := res.RowsAffected()
	if err == nil && affected == 0 {
		return t.ErrNotFound
	}

	// Remove records of messages soft-deleted by this user.
	_, err = tx.Exec("DELETE FROM dellog WHERE topic=? AND deletedfor=?", topic, decoded_id)
	if err != nil {
		return err
	}

	return tx.Commit()
}

// subsDelForUser marks user's subscriptions as deleted.
func subsDelForUser(tx *sqlx.Tx, user t.Uid, hard bool) error {
	var err error
	if hard {
		_, err = tx.Exec("DELETE FROM subscriptions WHERE userid=?", store.DecodeUid(user))
	} else {
		now := t.TimeNow()
		_, err = tx.Exec("UPDATE subscriptions SET updatedat=?,deletedat=? WHERE userid=? AND deletedat IS NULL",
			now, now, store.DecodeUid(user))
	}
	return err
}

// SubsDelForUser marks user's subscriptions as deleted.
func (a *adapter) SubsDelForUser(user t.Uid, hard bool) error {
	ctx, cancel := a.getContextForTx()
	if cancel != nil {
		defer cancel()
	}

	tx, err := a.db.BeginTxx(ctx, nil)
	if err != nil {
		return err
	}

	defer func() {
		if err != nil {
			tx.Rollback()
		}
	}()

	if err = subsDelForUser(tx, user, hard); err != nil {
		return err
	}

	return tx.Commit()

}

// Returns a list of users who match given tags, such as "email:jdoe@example.com" or "tel:+18003287448".
// Searching the 'users.Tags' for the given tags using respective index.
func (a *adapter) FindUsers(uid t.Uid, req [][]string, opt []string) ([]t.Subscription, error) {
	index := make(map[string]struct{})
	var args []interface{}
	args = append(args, t.StateOK)
	allReq := t.FlattenDoubleSlice(req)
	for _, tag := range append(allReq, opt...) {
		args = append(args, tag)
		index[tag] = struct{}{}
	}

	query := "SELECT u.id,u.createdat,u.updatedat,u.access,u.public,u.trusted,u.tags,COUNT(*) AS matches " +
		"FROM users AS u LEFT JOIN usertags AS t ON t.userid=u.id " +
		"WHERE u.state=? AND t.tag IN (?" + strings.Repeat(",?", len(allReq)+len(opt)-1) + ") " +
		"GROUP BY u.id,u.createdat,u.updatedat,u.access,u.public,u.trusted,u.tags "
	if len(allReq) > 0 {
		query += "HAVING"
		first := true
		for _, reqDisjunction := range req {
			if len(reqDisjunction) > 0 {
				if !first {
					query += " AND"
				} else {
					first = false
				}
				// At least one of the tags must be present.
				query += " COUNT(t.tag IN (?" + strings.Repeat(",?", len(reqDisjunction)-1) + ") OR NULL)>=1 "
				for _, tag := range reqDisjunction {
					args = append(args, tag)
				}
			}
		}
	}
	query += "ORDER BY matches DESC LIMIT ?"

	ctx, cancel := a.getContext()
	if cancel != nil {
		defer cancel()
	}
	// Get users matched by tags, sort by number of matches from high to low.
	rows, err := a.db.QueryxContext(ctx, query, append(args, a.maxResults)...)

	if err != nil {
		return nil, err
	}

	var userId int64
	var public, trusted interface{}
	var access t.DefaultAccess
	var userTags t.StringSlice
	var ignored int
	var sub t.Subscription
	var subs []t.Subscription
	thisUser := store.DecodeUid(uid)
	for rows.Next() {
		if err = rows.Scan(&userId, &sub.CreatedAt, &sub.UpdatedAt, &access,
			&public, &trusted, &userTags, &ignored); err != nil {
			subs = nil
			break
		}

		if userId == thisUser {
			// Skip the callee
			continue
		}
		sub.User = store.EncodeUid(userId).String()
		sub.SetPublic(fromJSON(public))
		sub.SetTrusted(fromJSON(trusted))
		sub.SetDefaultAccess(access.Auth, access.Anon)
		foundTags := make([]string, 0, 1)
		for _, tag := range userTags {
			if _, ok := index[tag]; ok {
				foundTags = append(foundTags, tag)
			}
		}
		sub.Private = foundTags
		subs = append(subs, sub)
	}
	if err == nil {
		err = rows.Err()
	}
	rows.Close()

	return subs, err

}

// Returns a list of topics with matching tags.
// Searching the 'topics.Tags' for the given tags using respective index.
func (a *adapter) FindTopics(req [][]string, opt []string) ([]t.Subscription, error) {
	index := make(map[string]struct{})
	var args []interface{}
	args = append(args, t.StateOK)
	var allReq []string
	for _, el := range req {
		allReq = append(allReq, el...)
	}
	for _, tag := range append(allReq, opt...) {
		args = append(args, tag)
		index[tag] = struct{}{}
	}

	query := "SELECT t.name AS topic,t.createdat,t.updatedat,t.usebt,t.access,t.public,t.trusted,t.tags,COUNT(*) AS matches " +
		"FROM topics AS t LEFT JOIN topictags AS tt ON t.name=tt.topic " +
		"WHERE t.state=? AND tt.tag IN (?" + strings.Repeat(",?", len(allReq)+len(opt)-1) + ") " +
		"GROUP BY t.name,t.createdat,t.updatedat,t.usebt,t.access,t.public,t.trusted,t.tags "
	if len(allReq) > 0 {
		query += "HAVING"
		first := true
		for _, reqDisjunction := range req {
			if len(reqDisjunction) > 0 {
				if !first {
					query += " AND"
				} else {
					first = false
				}
				// At least one of the tags must be present.
				query += " COUNT(tt.tag IN (?" + strings.Repeat(",?", len(reqDisjunction)-1) + ") OR NULL)>=1 "
				for _, tag := range reqDisjunction {
					args = append(args, tag)
				}
			}
		}
	}
	query += "ORDER BY matches DESC LIMIT ?"
	ctx, cancel := a.getContext()
	if cancel != nil {
		defer cancel()
	}
	rows, err := a.db.QueryxContext(ctx, query, append(args, a.maxResults)...)

	if err != nil {
		return nil, err
	}

	var access t.DefaultAccess
	var public, trusted interface{}
	var topicTags t.StringSlice
	var ignored int
	var isChan int
	var sub t.Subscription
	var subs []t.Subscription
	for rows.Next() {
		if err = rows.Scan(&sub.Topic, &sub.CreatedAt, &sub.UpdatedAt, &isChan, &access,
			&public, &trusted, &topicTags, &ignored); err != nil {
			subs = nil
			break
		}

		if isChan != 0 {
			sub.Topic = t.GrpToChn(sub.Topic)
		}
		sub.SetPublic(fromJSON(public))
		sub.SetTrusted(fromJSON(trusted))
		sub.SetDefaultAccess(access.Auth, access.Anon)
		foundTags := make([]string, 0, 1)
		for _, tag := range topicTags {
			if _, ok := index[tag]; ok {
				foundTags = append(foundTags, tag)
			}
		}
		sub.Private = foundTags
		subs = append(subs, sub)
	}
	if err == nil {
		err = rows.Err()
	}
	rows.Close()

	if err != nil {
		return nil, err
	}
	return subs, nil

}

// Messages
func (a *adapter) MessageSave(msg *t.Message) error {
	ctx, cancel := a.getContext()
	if cancel != nil {
		defer cancel()
	}
	// store assignes message ID, but we don't use it. Message IDs are not used anywhere.
	// Using a sequential ID provided by the database.
	res, err := a.db.ExecContext(
		ctx,
		"INSERT INTO messages(createdAt,updatedAt,seqid,topic,`from`,head,content) VALUES(?,?,?,?,?,?,?)",
		msg.CreatedAt, msg.UpdatedAt, msg.SeqId, msg.Topic,
		store.DecodeUid(t.ParseUid(msg.From)), msg.Head, toJSON(msg.Content))
	if err == nil {
		id, _ := res.LastInsertId()
		// Replacing ID given by store by ID given by the DB.
		msg.SetUid(t.Uid(id))
	}
	return err
}

func (a *adapter) MessageGetAll(topic string, forUser t.Uid, opts *t.QueryOpt) ([]t.Message, error) {
	var limit = a.maxMessageResults
	var lower = 0
	var upper = 1<<31 - 1

	if opts != nil {
		if opts.Since > 0 {
			lower = opts.Since
		}
		if opts.Before > 0 {
			// MySQL BETWEEN is inclusive-inclusive, Tinode API requires inclusive-exclusive, thus -1
			upper = opts.Before - 1
		}

		if opts.Limit > 0 && opts.Limit < limit {
			limit = opts.Limit
		}
	}

	unum := store.DecodeUid(forUser)
	ctx, cancel := a.getContext()
	if cancel != nil {
		defer cancel()
	}
	rows, err := a.db.QueryxContext(
		ctx,
		"SELECT m.createdat,m.updatedat,m.deletedat,m.delid,m.seqid,m.topic,m.`from`,m.head,m.content"+
			" FROM messages AS m LEFT JOIN dellog AS d"+
			" ON d.topic=m.topic AND m.seqid BETWEEN d.low AND d.hi-1 AND d.deletedfor=?"+
			" WHERE m.delid=0 AND m.topic=? AND m.seqid BETWEEN ? AND ? AND d.deletedfor IS NULL"+
			" ORDER BY m.seqid DESC LIMIT ?",
		unum, topic, lower, upper, limit)

	if err != nil {
		return nil, err
	}

	msgs := make([]t.Message, 0, limit)
	for rows.Next() {
		var msg t.Message
		if err = rows.StructScan(&msg); err != nil {
			break
		}
		msg.From = encodeUidString(msg.From).String()
		msg.Content = fromJSON(msg.Content)
		msgs = append(msgs, msg)
	}
	if err == nil {
		err = rows.Err()
	}
	rows.Close()
	return msgs, err
}

// Get ranges of deleted messages
func (a *adapter) MessageGetDeleted(topic string, forUser t.Uid, opts *t.QueryOpt) ([]t.DelMessage, error) {
	var limit = a.maxResults
	var lower = 0
	var upper = 1<<31 - 1

	if opts != nil {
		if opts.Since > 0 {
			lower = opts.Since
		}
		if opts.Before > 1 {
			// DelRange is inclusive-exclusive, while BETWEEN is inclusive-inclisive.
			upper = opts.Before - 1
		}

		if opts.Limit > 0 && opts.Limit < limit {
			limit = opts.Limit
		}
	}

	// Fetch log of deletions
	ctx, cancel := a.getContext()
	if cancel != nil {
		defer cancel()
	}
	rows, err := a.db.QueryxContext(ctx, "SELECT topic,deletedfor,delid,low,hi FROM dellog WHERE topic=? AND delid BETWEEN ? AND ?"+
		" AND (deletedFor=0 OR deletedFor=?)"+
		" ORDER BY delid LIMIT ?", topic, lower, upper, store.DecodeUid(forUser), limit)
	if err != nil {
		return nil, err
	}

	var dellog struct {
		Topic      string
		Deletedfor int64
		Delid      int
		Low        int
		Hi         int
	}
	var dmsgs []t.DelMessage
	var dmsg t.DelMessage
	for rows.Next() {
		if err = rows.StructScan(&dellog); err != nil {
			dmsgs = nil
			break
		}

		if dellog.Delid != dmsg.DelId {
			if dmsg.DelId > 0 {
				dmsgs = append(dmsgs, dmsg)
			}
			dmsg.DelId = dellog.Delid
			dmsg.Topic = dellog.Topic
			if dellog.Deletedfor > 0 {
				dmsg.DeletedFor = store.EncodeUid(dellog.Deletedfor).String()
			} else {
				dmsg.DeletedFor = ""
			}
			dmsg.SeqIdRanges = nil
		}
		if dellog.Hi <= dellog.Low+1 {
			dellog.Hi = 0
		}
		dmsg.SeqIdRanges = append(dmsg.SeqIdRanges, t.Range{dellog.Low, dellog.Hi})
	}
	if err == nil {
		err = rows.Err()
	}
	rows.Close()

	if err == nil {
		if dmsg.DelId > 0 {
			dmsgs = append(dmsgs, dmsg)
		}
	}

	return dmsgs, err
}

func messageDeleteList(tx *sqlx.Tx, topic string, toDel *t.DelMessage) error {
	var err error
	if toDel == nil {
		// Whole topic is being deleted, thus also deleting all messages.
		_, err = tx.Exec("DELETE FROM dellog WHERE topic=?", topic)
		if err == nil {
			_, err = tx.Exec("DELETE FROM messages WHERE topic=?", topic)
		}
		// filemsglinks will be deleted because of ON DELETE CASCADE

	} else {
		// Only some messages are being deleted
		// Start with making log entries
		forUser := decodeUidString(toDel.DeletedFor)
		var insert *sql.Stmt
		if insert, err = tx.Prepare(
			"INSERT INTO dellog(topic,deletedfor,delid,low,hi) VALUES(?,?,?,?,?)"); err != nil {
			return err
		}

		// Counter of deleted messages
		seqCount := 0
		for _, rng := range toDel.SeqIdRanges {
			if rng.Hi == 0 {
				// Dellog must contain valid Low and *Hi*.
				rng.Hi = rng.Low + 1
			}
			seqCount += rng.Hi - rng.Low
			if _, err = insert.Exec(topic, forUser, toDel.DelId, rng.Low, rng.Hi); err != nil {
				break
			}
		}

		if err == nil && toDel.DeletedFor == "" {
			// Hard-deleting messages requires updates to the messages table
			where := "m.topic=? AND "
			args := []interface{}{topic}
			if len(toDel.SeqIdRanges) > 1 || toDel.SeqIdRanges[0].Hi == 0 {
				for _, r := range toDel.SeqIdRanges {
					if r.Hi == 0 {
						args = append(args, r.Low)
					} else {
						for i := r.Low; i < r.Hi; i++ {
							args = append(args, i)
						}
					}
				}

				where += "m.seqid IN (?" + strings.Repeat(",?", seqCount-1) + ")"
			} else {
				// Optimizing for a special case of single range low..hi.
				where += "m.seqid BETWEEN ? AND ?"
				// MySQL's BETWEEN is inclusive-inclusive thus decrement Hi by 1.
				args = append(args, toDel.SeqIdRanges[0].Low, toDel.SeqIdRanges[0].Hi-1)
			}
			where += " AND m.deletedAt IS NULL"

			_, err = tx.Exec("DELETE fml.* FROM filemsglinks AS fml INNER JOIN messages AS m ON m.id=fml.msgid WHERE "+
				where, args...)
			if err != nil {
				return err
			}

			_, err = tx.Exec("UPDATE messages AS m SET m.deletedAt=?,m.delId=?,m.head=NULL,m.content=NULL WHERE "+
				where,
				append([]interface{}{t.TimeNow(), toDel.DelId}, args...)...)
		}
	}

	return err
}

// MessageDeleteList deletes messages in the given topic with seqIds from the list
func (a *adapter) MessageDeleteList(topic string, toDel *t.DelMessage) (err error) {
	ctx, cancel := a.getContextForTx()
	if cancel != nil {
		defer cancel()
	}
	tx, err := a.db.BeginTxx(ctx, nil)
	if err != nil {
		return err
	}

	defer func() {
		if err != nil {
			tx.Rollback()
		}
	}()

	if err = messageDeleteList(tx, topic, toDel); err != nil {
		return err
	}

	return tx.Commit()
}

func deviceHasher(deviceID string) string {
	// Generate custom key as [64-bit hash of device id] to ensure predictable
	// length of the key
	hasher := fnv.New64()
	hasher.Write([]byte(deviceID))
	return strconv.FormatUint(uint64(hasher.Sum64()), 16)
}

// Device management for push notifications
func (a *adapter) DeviceUpsert(uid t.Uid, def *t.DeviceDef) error {
	hash := deviceHasher(def.DeviceId)

	ctx, cancel := a.getContextForTx()
	if cancel != nil {
		defer cancel()
	}
	tx, err := a.db.BeginTxx(ctx, nil)
	if err != nil {
		return err
	}
	defer func() {
		if err != nil {
			tx.Rollback()
		}
	}()

	// Ensure uniqueness of the device ID: delete all records of the device ID
	_, err = tx.Exec("DELETE FROM devices WHERE hash=?", hash)
	if err != nil {
		return err
	}

	// Actually add/update DeviceId for the new user
	_, err = tx.Exec("INSERT INTO devices(userid, hash, deviceId, platform, lastseen, lang) VALUES(?,?,?,?,?,?)",
		store.DecodeUid(uid), hash, def.DeviceId, def.Platform, def.LastSeen, def.Lang)
	if err != nil {
		return err
	}

	return tx.Commit()
}

func (a *adapter) DeviceGetAll(uids ...t.Uid) (map[t.Uid][]t.DeviceDef, int, error) {
	var unums []interface{}
	for _, uid := range uids {
		unums = append(unums, store.DecodeUid(uid))
	}

	q, unums, _ := sqlx.In("SELECT userid,deviceid,platform,lastseen,lang FROM devices WHERE userid IN (?)", unums)
	ctx, cancel := a.getContext()
	if cancel != nil {
		defer cancel()
	}
	rows, err := a.db.QueryxContext(ctx, q, unums...)
	if err != nil {
		return nil, 0, err
	}

	var device struct {
		Userid   int64
		Deviceid string
		Platform string
		Lastseen time.Time
		Lang     string
	}

	result := make(map[t.Uid][]t.DeviceDef)
	count := 0
	for rows.Next() {
		if err = rows.StructScan(&device); err != nil {
			break
		}
		uid := store.EncodeUid(device.Userid)
		udev := result[uid]
		udev = append(udev, t.DeviceDef{
			DeviceId: device.Deviceid,
			Platform: device.Platform,
			LastSeen: device.Lastseen,
			Lang:     device.Lang,
		})
		result[uid] = udev
		count++
	}
	if err == nil {
		err = rows.Err()
	}
	rows.Close()

	return result, count, err
}

func deviceDelete(tx *sqlx.Tx, uid t.Uid, deviceID string) error {
	var err error
	var res sql.Result
	if deviceID == "" {
		res, err = tx.Exec("DELETE FROM devices WHERE userid=?", store.DecodeUid(uid))
	} else {
		res, err = tx.Exec("DELETE FROM devices WHERE userid=? AND hash=?", store.DecodeUid(uid), deviceHasher(deviceID))
	}

	if err == nil {
		if count, _ := res.RowsAffected(); count == 0 {
			err = t.ErrNotFound
		}
	}

	return err
}

func (a *adapter) DeviceDelete(uid t.Uid, deviceID string) error {
	ctx, cancel := a.getContextForTx()
	if cancel != nil {
		defer cancel()
	}
	tx, err := a.db.BeginTxx(ctx, nil)
	if err != nil {
		return err
	}
	defer func() {
		if err != nil {
			tx.Rollback()
		}
	}()

	err = deviceDelete(tx, uid, deviceID)
	if err != nil {
		return err
	}

	return tx.Commit()
}

// Credential management

// CredUpsert adds or updates a validation record. Returns true if inserted, false if updated.
// 1. if credential is validated:
// 1.1 Hard-delete unconfirmed equivalent record, if exists.
// 1.2 Insert new. Report error if duplicate.
// 2. if credential is not validated:
// 2.1 Check if validated equivalent exist. If so, report an error.
// 2.2 Soft-delete all unvalidated records of the same method.
// 2.3 Undelete existing credential. Return if successful.
// 2.4 Insert new credential record.
func (a *adapter) CredUpsert(cred *t.Credential) (bool, error) {
	var err error

	ctx, cancel := a.getContextForTx()
	if cancel != nil {
		defer cancel()
	}
	tx, err := a.db.BeginTxx(ctx, nil)
	if err != nil {
		return false, err
	}
	defer func() {
		if err != nil {
			tx.Rollback()
		}
	}()

	now := t.TimeNow()
	userId := decodeUidString(cred.User)

	// Enforce uniqueness: if credential is confirmed, "method:value" must be unique.
	// if credential is not yet confirmed, "userid:method:value" is unique.
	synth := cred.Method + ":" + cred.Value

	if !cred.Done {
		// Check if this credential is already validated.
		var done bool
		err = tx.Get(&done, "SELECT done FROM credentials WHERE synthetic=?", synth)
		if err == nil {
			return false, t.ErrDuplicate
		}
		if err != sql.ErrNoRows {
			return false, err
		}
		// We are going to insert new record.
		synth = cred.User + ":" + synth

		// Adding new unvalidated credential. Deactivate all unvalidated records of this user and method.
		_, err = tx.Exec("UPDATE credentials SET deletedat=? WHERE userid=? AND method=? AND done=FALSE",
			now, userId, cred.Method)
		if err != nil {
			return false, err
		}
		// Assume that the record exists and try to update it: undelete, update timestamp and response value.
		res, err := tx.Exec("UPDATE credentials SET updatedat=?,deletedat=NULL,resp=?,done=0 WHERE synthetic=?",
			cred.UpdatedAt, cred.Resp, synth)
		if err != nil {
			return false, err
		}
		// If record was updated, then all is fine.
		if numrows, _ := res.RowsAffected(); numrows > 0 {
			return false, tx.Commit()
		}
	} else {
		// Hard-deleting unconformed record if it exists.
		_, err = tx.Exec("DELETE FROM credentials WHERE synthetic=?", cred.User+":"+synth)
		if err != nil {
			return false, err
		}
	}
	// Add new record.
	_, err = tx.Exec("INSERT INTO credentials(createdat,updatedat,method,value,synthetic,userid,resp,done) "+
		"VALUES(?,?,?,?,?,?,?,?)",
		cred.CreatedAt, cred.UpdatedAt, cred.Method, cred.Value, synth, userId, cred.Resp, cred.Done)
	if err != nil {
		if isDupe(err) {
			return true, t.ErrDuplicate
		}
		return true, err
	}
	return true, tx.Commit()
}

// credDel deletes given validation method or all methods of the given user.
// 1. If user is being deleted, hard-delete all records (method == "")
// 2. If one value is being deleted:
// 2.1 Delete it if it's valiated or if there were no attempts at validation
// (otherwise it could be used to circumvent the limit on validation attempts).
// 2.2 In that case mark it as soft-deleted.
func credDel(tx *sqlx.Tx, uid t.Uid, method, value string) error {
	constraints := " WHERE userid=?"
	args := []interface{}{store.DecodeUid(uid)}

	if method != "" {
		constraints += " AND method=?"
		args = append(args, method)

		if value != "" {
			constraints += " AND value=?"
			args = append(args, value)
		}
	}

	var err error
	var res sql.Result
	if method == "" {
		// Case 1
		res, err = tx.Exec("DELETE FROM credentials"+constraints, args...)
		if err == nil {
			if count, _ := res.RowsAffected(); count == 0 {
				err = t.ErrNotFound
			}
		}
		return err
	}

	// Case 2.1
	res, err = tx.Exec("DELETE FROM credentials"+constraints+" AND (done=true OR retries=0)", args...)
	if err != nil {
		return err
	}
	if count, _ := res.RowsAffected(); count > 0 {
		return nil
	}

	// Case 2.2
	args = append([]interface{}{t.TimeNow()}, args...)
	res, err = tx.Exec("UPDATE credentials SET deletedat=?"+constraints, args...)
	if err == nil {
		if count, _ := res.RowsAffected(); count >= 0 {
			err = t.ErrNotFound
		}
	}

	return err
}

// CredDel deletes either credentials of the given user. If method is blank all
// credentials are removed. If value is blank all credentials of the given the
// method are removed.
func (a *adapter) CredDel(uid t.Uid, method, value string) error {
	ctx, cancel := a.getContextForTx()
	if cancel != nil {
		defer cancel()
	}
	tx, err := a.db.BeginTxx(ctx, nil)
	if err != nil {
		return err
	}
	defer func() {
		if err != nil {
			tx.Rollback()
		}
	}()

	err = credDel(tx, uid, method, value)
	if err != nil {
		return err
	}

	return tx.Commit()
}

// CredConfirm marks given credential method as confirmed.
func (a *adapter) CredConfirm(uid t.Uid, method string) error {
	ctx, cancel := a.getContext()
	if cancel != nil {
		defer cancel()
	}
	res, err := a.db.ExecContext(
		ctx,
		"UPDATE credentials SET updatedat=?,done=true,synthetic=CONCAT(method,':',value) "+
			"WHERE userid=? AND method=? AND deletedat IS NULL AND done=false",
		t.TimeNow(), store.DecodeUid(uid), method)
	if err != nil {
		if isDupe(err) {
			return t.ErrDuplicate
		}
		return err
	}
	if numrows, _ := res.RowsAffected(); numrows < 1 {
		return t.ErrNotFound
	}
	return nil
}

// CredFail increments failure count of the given validation method.
func (a *adapter) CredFail(uid t.Uid, method string) error {
	ctx, cancel := a.getContext()
	if cancel != nil {
		defer cancel()
	}
	_, err := a.db.ExecContext(ctx, "UPDATE credentials SET updatedat=?,retries=retries+1 WHERE userid=? AND method=? AND done=false",
		t.TimeNow(), store.DecodeUid(uid), method)
	return err
}

// CredGetActive returns currently active unvalidated credential of the given user and method.
func (a *adapter) CredGetActive(uid t.Uid, method string) (*t.Credential, error) {
	ctx, cancel := a.getContext()
	if cancel != nil {
		defer cancel()
	}
	var cred t.Credential
	err := a.db.GetContext(ctx, &cred, "SELECT createdat,updatedat,method,value,resp,done,retries "+
		"FROM credentials WHERE userid=? AND deletedat IS NULL AND method=? AND done=false",
		store.DecodeUid(uid), method)
	if err != nil {
		if err == sql.ErrNoRows {
			err = nil
		}
		return nil, err
	}
	cred.User = uid.String()

	return &cred, nil
}

// CredGetAll returns credential records for the given user and method, all or validated only.
func (a *adapter) CredGetAll(uid t.Uid, method string, validatedOnly bool) ([]t.Credential, error) {
	query := "SELECT createdat,updatedat,method,value,resp,done,retries FROM credentials WHERE userid=? AND deletedat IS NULL"
	args := []interface{}{store.DecodeUid(uid)}
	if method != "" {
		query += " AND method=?"
		args = append(args, method)
	}
	if validatedOnly {
		query += " AND done=true"
	}

	ctx, cancel := a.getContext()
	if cancel != nil {
		defer cancel()
	}
	var credentials []t.Credential
	err := a.db.SelectContext(ctx, &credentials, query, args...)
	if err != nil {
		return nil, err
	}

	user := uid.String()
	for i := range credentials {
		credentials[i].User = user
	}

	return credentials, err
}

// FileUploads

// FileStartUpload initializes a file upload
func (a *adapter) FileStartUpload(fd *t.FileDef) error {
	ctx, cancel := a.getContext()
	if cancel != nil {
		defer cancel()
	}
	var user interface{}
	if fd.User != "" {
		user = store.DecodeUid(t.ParseUid(fd.User))
	}
	_, err := a.db.ExecContext(ctx,
		"INSERT INTO fileuploads(id,createdat,updatedat,userid,status,mimetype,size,location) "+
			"VALUES(?,?,?,?,?,?,?,?)",
		store.DecodeUid(fd.Uid()), fd.CreatedAt, fd.UpdatedAt, user,
		fd.Status, fd.MimeType, fd.Size, fd.Location)
	return err
}

// FileFinishUpload marks file upload as completed, successfully or otherwise
func (a *adapter) FileFinishUpload(fd *t.FileDef, success bool, size int64) (*t.FileDef, error) {
	ctx, cancel := a.getContext()
	if cancel != nil {
		defer cancel()
	}
	tx, err := a.db.BeginTxx(ctx, nil)
	if err != nil {
		return nil, err
	}
	defer func() {
		if err != nil {
			tx.Rollback()
		}
	}()

	now := t.TimeNow()
	if success {
		_, err = tx.ExecContext(ctx, "UPDATE fileuploads SET updatedat=?,status=?,size=? WHERE id=?",
			now, t.UploadCompleted, size, store.DecodeUid(fd.Uid()))
		if err != nil {
			return nil, err
		}

		fd.Status = t.UploadCompleted
		fd.Size = size
	} else {
		// Deleting the record: there is no value in keeping it in the DB.
		_, err = tx.ExecContext(ctx, "DELETE FROM fileuploads WHERE id=?", store.DecodeUid(fd.Uid()))
		if err != nil {
			return nil, err
		}

		fd.Status = t.UploadFailed
		fd.Size = 0
	}
	fd.UpdatedAt = now

	return fd, tx.Commit()
}

// FileGet fetches a record of a specific file
func (a *adapter) FileGet(fid string) (*t.FileDef, error) {
	id := t.ParseUid(fid)
	if id.IsZero() {
		return nil, t.ErrMalformed
	}

	ctx, cancel := a.getContext()
	if cancel != nil {
		defer cancel()
	}
	var fd t.FileDef
	err := a.db.GetContext(ctx, &fd, "SELECT id,createdat,updatedat,userid AS user,status,mimetype,size,location "+
		"FROM fileuploads WHERE id=?", store.DecodeUid(id))
	if err == sql.ErrNoRows {
		return nil, nil
	}
	if err != nil {
		return nil, err
	}

	fd.Id = encodeUidString(fd.Id).String()
	fd.User = encodeUidString(fd.User).String()

	return &fd, nil

}

// FileDeleteUnused deletes file upload records.
func (a *adapter) FileDeleteUnused(olderThan time.Time, limit int) ([]string, error) {
	ctx, cancel := a.getContextForTx()
	if cancel != nil {
		defer cancel()
	}
	tx, err := a.db.BeginTxx(ctx, nil)
	if err != nil {
		return nil, err
	}
	defer func() {
		if err != nil {
			tx.Rollback()
		}
	}()

	// Garbage collecting entries which as either marked as deleted, or lack message references, or have no user assigned.
	query := "SELECT fu.id,fu.location FROM fileuploads AS fu LEFT JOIN filemsglinks AS fml ON fml.fileid=fu.id " +
		"WHERE fml.id IS NULL"
	var args []interface{}
	if !olderThan.IsZero() {
		query += " AND fu.updatedat<?"
		args = append(args, olderThan)
	}
	if limit > 0 {
		query += " LIMIT ?"
		args = append(args, limit)
	}

	rows, err := tx.Query(query, args...)
	if err != nil {
		return nil, err
	}

	var locations []string
	var ids []interface{}
	for rows.Next() {
		var id int
		var loc string
		if err = rows.Scan(&id, &loc); err != nil {
			break
		}
		if loc != "" {
			locations = append(locations, loc)
		}
		ids = append(ids, id)
	}
	if err == nil {
		err = rows.Err()
	}
	rows.Close()

	if err != nil {
		return nil, err
	}

	if len(ids) > 0 {
		query, ids, _ = sqlx.In("DELETE FROM fileuploads WHERE id IN (?)", ids)
		_, err = tx.Exec(query, ids...)
		if err != nil {
			return nil, err
		}
	}

	return locations, tx.Commit()
}

// FileLinkAttachments connects given topic or message to the file record IDs from the list.
func (a *adapter) FileLinkAttachments(topic string, userId, msgId t.Uid, fids []string) error {
	if len(fids) == 0 || (topic == "" && msgId.IsZero() && userId.IsZero()) {
		return t.ErrMalformed
	}
	now := t.TimeNow()

	var args []interface{}
	var linkId interface{}
	var linkBy string
	if !msgId.IsZero() {
		linkBy = "msgid"
		linkId = int64(msgId)
	} else if topic != "" {
		linkBy = "topic"
		linkId = topic
		// Only one attachment per topic is permitted at this time.
		fids = fids[0:1]
	} else {
		linkBy = "userid"
		linkId = store.DecodeUid(userId)
		// Only one attachment per user is permitted at this time.
		fids = fids[0:1]
	}

	// Decoded ids
	var dids []interface{}
	for _, fid := range fids {
		id := t.ParseUid(fid)
		if id.IsZero() {
			return t.ErrMalformed
		}
		dids = append(dids, store.DecodeUid(id))
	}

	for _, id := range dids {
		// createdat,fileid,[msgid|topic|userid]
		args = append(args, now, id, linkId)
	}

	ctx, cancel := a.getContextForTx()
	if cancel != nil {
		defer cancel()
	}
	tx, err := a.db.BeginTxx(ctx, nil)
	if err != nil {
		return err
	}
	defer func() {
		if err != nil {
			tx.Rollback()
		}
	}()

	// Unlink earlier uploads on the same topic or user allowing them to be garbage-collected.
	if msgId.IsZero() {
		sql := "DELETE FROM filemsglinks WHERE " + linkBy + "=?"
		_, err = tx.Exec(sql, linkId)
		if err != nil {
			return err
		}
	}

	sql := "INSERT INTO filemsglinks(createdat,fileid," + linkBy + ") VALUES (?,?,?)"
	_, err = tx.Exec(sql+strings.Repeat(",(?,?,?)", len(dids)-1), args...)
	if err != nil {
		return err
	}

	return tx.Commit()
}

// Helper functions

// Check if MySQL error is a Error Code: 1062. Duplicate entry ... for key ...
func isDupe(err error) bool {
	if err == nil {
		return false
	}

	myerr, ok := err.(*ms.MySQLError)
	return ok && myerr.Number == 1062
}

func isMissingTable(err error) bool {
	if err == nil {
		return false
	}

	myerr, ok := err.(*ms.MySQLError)
	return ok && myerr.Number == 1146
}

func isMissingDb(err error) bool {
	if err == nil {
		return false
	}

	myerr, ok := err.(*ms.MySQLError)
	return ok && myerr.Number == 1049
}

// Convert to JSON before storing to JSON field.
func toJSON(src interface{}) []byte {
	if src == nil {
		return nil
	}

	jval, _ := json.Marshal(src)
	return jval
}

// Deserialize JSON data from DB.
func fromJSON(src interface{}) interface{} {
	if src == nil {
		return nil
	}
	if bb, ok := src.([]byte); ok {
		var out interface{}
		json.Unmarshal(bb, &out)
		return out
	}
	return nil
}

// UIDs are stored as decoded int64 values. Take decoded string representation of int64, produce UID.
func encodeUidString(str string) t.Uid {
	unum, _ := strconv.ParseInt(str, 10, 64)
	return store.EncodeUid(unum)
}

func decodeUidString(str string) int64 {
	uid := t.ParseUid(str)
	return store.DecodeUid(uid)
}

// Convert update to a list of columns and arguments.
func updateByMap(update map[string]interface{}) (cols []string, args []interface{}) {
	for col, arg := range update {
		col = strings.ToLower(col)
		if col == "public" || col == "trusted" || col == "private" {
			arg = toJSON(arg)
		}
		cols = append(cols, col+"=?")
		args = append(args, arg)
	}
	return
}

// If Tags field is updated, get the tags so tags table cab be updated too.
func extractTags(update map[string]interface{}) []string {
	var tags []string

	if val := update["Tags"]; val != nil {
		tags, _ = val.(t.StringSlice)
	}

	return []string(tags)
}

func init() {
	store.RegisterAdapter(&adapter{})
}<|MERGE_RESOLUTION|>--- conflicted
+++ resolved
@@ -711,11 +711,7 @@
 		}
 
 		// Remove NOT NULL constraint to enable links to users and topics.
-<<<<<<< HEAD
 		if _, err := a.db.Exec("ALTER TABLE filemsglinks MODIFY msgid INT"); err != nil {
-=======
-		if _, err := a.db.Exec("ALTER TABLE fileuploads MODIFY msgid INT"); err != nil {
->>>>>>> 7458de20
 			return err
 		}
 
@@ -1709,11 +1705,7 @@
 
 	// Fetch all subscribed users. The number of users is not large
 	q := `SELECT s.createdat,s.updatedat,s.deletedat,s.userid,s.topic,s.delid,s.recvseqid,
-<<<<<<< HEAD
-		s.readseqid,s.modewant,s.modegiven,u.public,u.trusted,s.private
-=======
 		s.readseqid,s.modewant,s.modegiven,u.public,u.trusted,u.lastseen,u.useragent,s.private
->>>>>>> 7458de20
 		FROM subscriptions AS s JOIN users AS u ON s.userid=u.id 
 		WHERE s.topic=?`
 	args := []interface{}{topic}
@@ -1763,22 +1755,15 @@
 	// Fetch subscriptions
 	var sub t.Subscription
 	var subs []t.Subscription
-<<<<<<< HEAD
-=======
 	var lastSeen sql.NullTime
 	var userAgent string
->>>>>>> 7458de20
 	var public, trusted interface{}
 	for rows.Next() {
 		if err = rows.Scan(
 			&sub.CreatedAt, &sub.UpdatedAt, &sub.DeletedAt,
 			&sub.User, &sub.Topic, &sub.DelId, &sub.RecvSeqId,
 			&sub.ReadSeqId, &sub.ModeWant, &sub.ModeGiven,
-<<<<<<< HEAD
-			&public, &trusted, &sub.Private); err != nil {
-=======
 			&public, &trusted, &lastSeen, &userAgent, &sub.Private); err != nil {
->>>>>>> 7458de20
 			break
 		}
 
@@ -1786,10 +1771,7 @@
 		sub.Private = fromJSON(sub.Private)
 		sub.SetPublic(fromJSON(public))
 		sub.SetTrusted(fromJSON(trusted))
-<<<<<<< HEAD
-=======
 		sub.SetLastSeenAndUA(&lastSeen.Time, userAgent)
->>>>>>> 7458de20
 		subs = append(subs, sub)
 	}
 	if err == nil {
@@ -1803,19 +1785,11 @@
 			// The other user is deleted, nothing we can do.
 			subs[0].SetPublic(nil)
 			subs[0].SetTrusted(nil)
-<<<<<<< HEAD
-=======
 			subs[0].SetLastSeenAndUA(nil, "")
->>>>>>> 7458de20
 		} else {
 			tmp := subs[0].GetPublic()
 			subs[0].SetPublic(subs[1].GetPublic())
 			subs[1].SetPublic(tmp)
-<<<<<<< HEAD
-			tmp = subs[0].GetTrusted()
-			subs[0].SetTrusted(subs[1].GetTrusted())
-			subs[1].SetTrusted(tmp)
-=======
 
 			tmp = subs[0].GetTrusted()
 			subs[0].SetTrusted(subs[1].GetTrusted())
@@ -1825,7 +1799,6 @@
 			userAgent = subs[0].GetUserAgent()
 			subs[0].SetLastSeenAndUA(subs[1].GetLastSeen(), subs[1].GetUserAgent())
 			subs[1].SetLastSeenAndUA(lastSeen, userAgent)
->>>>>>> 7458de20
 		}
 
 		// Remove deleted and unneeded subscriptions
