--- conflicted
+++ resolved
@@ -9,19 +9,12 @@
 	"encoding/binary"
 	"encoding/json"
 	"errors"
-<<<<<<< HEAD
-=======
 	"log"
->>>>>>> 5c0f8765
 	"os"
 	"time"
 
 	"github.com/mgi-vn/common/pkg/middleware/identity"
 	pb "github.com/mgi-vn/proto-service/gen/go"
-<<<<<<< HEAD
-	"github.com/opentracing/opentracing-go/log"
-=======
->>>>>>> 5c0f8765
 	"google.golang.org/grpc"
 	"google.golang.org/grpc/metadata"
 
@@ -141,21 +134,13 @@
 		authMiddleware := identity.NewAuth(secretAuthKey)
 		userID, err := authMiddleware.ValidateToken(string(token))
 		if err != nil || userID == "" {
-<<<<<<< HEAD
-			log.Error(err)
-=======
 			log.Printf("Validate token failed: %s\n", err)
->>>>>>> 5c0f8765
 			return nil, nil, types.ErrFailed
 		}
 
 		userInfo, err := ta.GetUserInfo(context.Background(), string(token))
 		if err != nil {
-<<<<<<< HEAD
-			log.Error(err)
-=======
 			log.Printf("Cannot get user info: %s\n", err)
->>>>>>> 5c0f8765
 			return nil, nil, types.ErrFailed
 		}
 		if userInfo.IsEnabled == 0 {
@@ -174,12 +159,8 @@
 			var tags []string
 			tags = append(tags, ta.name+":"+userInfo.Id)
 			publicFields := map[string]interface{}{
-<<<<<<< HEAD
-				"fn": userInfo.Id,
-=======
 				"fn":  userInfo.Name,
 				"pic": userInfo.ProfilePicture,
->>>>>>> 5c0f8765
 			}
 			user := types.User{
 				Tags:   tags,
@@ -204,11 +185,7 @@
 			emptyPass := []byte(userInfo.Id)
 			newUid := newUser.Uid()
 
-<<<<<<< HEAD
-			err = store.Users.AddAuthRecord(newUid, 20, ta.name, userInfo.Id, emptyPass, expires)
-=======
 			err = store.Users.AddAuthRecord(newUid, 30, ta.name, userInfo.Id, emptyPass, expires)
->>>>>>> 5c0f8765
 
 			if err != nil {
 				return nil, nil, types.ErrFailed
@@ -216,11 +193,7 @@
 
 			return &auth.Rec{
 				Uid:       newUid,
-<<<<<<< HEAD
-				AuthLevel: 20,
-=======
 				AuthLevel: 30,
->>>>>>> 5c0f8765
 				Lifetime:  auth.Duration(lifetime),
 				Features:  0,
 				State:     types.StateUndefined}, nil, nil
