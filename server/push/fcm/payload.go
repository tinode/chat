--- conflicted
+++ resolved
@@ -202,6 +202,7 @@
 			skipDevices[deviceID] = struct{}{}
 		}
 	}
+
 	devices, count, err := store.Devices.GetAll(uids...)
 	if err != nil {
 		log.Println("fcm push: db error", err)
@@ -221,12 +222,8 @@
 			body = data["content"]
 		}
 		icon = config.getIcon(rcpt.Payload.What)
-<<<<<<< HEAD
-		color = config.getIconColor(rcpt.Payload.What)
+		color = config.getColor(rcpt.Payload.What)
 		clickAction = config.getClickAction(rcpt.Payload.What)
-=======
-		color = config.getColor(rcpt.Payload.What)
->>>>>>> 7f370640
 	}
 
 	var messages []MessageData
@@ -257,8 +254,6 @@
 							// Android uses Tag value to group notifications together:
 							// show just one notification per topic.
 							Tag:         rcpt.Payload.Topic,
-							Priority:    fcm.PriorityHigh,
-							Visibility:  fcm.VisibilityPrivate,
 							TitleLocKey: titlelc,
 							Title:       title,
 							BodyLocKey:  bodylc,
