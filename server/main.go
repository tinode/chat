--- conflicted
+++ resolved
@@ -296,15 +296,11 @@
 	// when the country isn't specified by the client explicitly and
 	// it's impossible to infer it.
 	DefaultCountryCode string `json:"default_country_code"`
-
-<<<<<<< HEAD
-=======
 	// Enable service which generates link previews: in response to a GET request with a URL
 	// /v0/urlpreview?url=https%3A%2F%2Ftinode.co visit the URL, parse HTML, and return JSON like
 	// {"title": "Page title", description: "This is a demo page", image_url: "https://tinode.co/img/logo.png"}.
 	LinkPreviewEnabled bool `json:"link_preview_enabled"`
 
->>>>>>> 96171f6d
 	// Configs for subsystems
 	Cluster   json.RawMessage             `json:"cluster_config"`
 	Plugin    json.RawMessage             `json:"plugins"`
