/******************************************************************************
 *
 *  Description :
 *
 *  Setup & initialization.
 *
 *****************************************************************************/

package main

//go:generate protoc --go_out=../pbx --go_opt=paths=source_relative --go-grpc_out=../pbx --go-grpc_opt=paths=source_relative ../pbx/model.proto

import (
	"encoding/json"
	"flag"
	"math/rand"
	"net/http"
	"os"
	"runtime"
	"runtime/pprof"
	"strings"
	"time"

	gh "github.com/gorilla/handlers"

	// For stripping comments from JSON config
	jcr "github.com/tinode/jsonco"

	// Authenticators
	"github.com/Limuwenan/chat/server/auth"
	_ "github.com/Limuwenan/chat/server/auth/anon"
	_ "github.com/Limuwenan/chat/server/auth/basic"
	_ "github.com/Limuwenan/chat/server/auth/rest"
	_ "github.com/Limuwenan/chat/server/auth/token"

	// Database backends
	_ "github.com/Limuwenan/chat/server/db/mongodb"
	_ "github.com/Limuwenan/chat/server/db/mysql"
	_ "github.com/Limuwenan/chat/server/db/rethinkdb"

	"github.com/Limuwenan/chat/server/logs"

	// Push notifications
	"github.com/Limuwenan/chat/server/push"
	_ "github.com/Limuwenan/chat/server/push/fcm"
	_ "github.com/Limuwenan/chat/server/push/stdout"
	_ "github.com/Limuwenan/chat/server/push/tnpg"

	"github.com/Limuwenan/chat/server/store"

	// Credential validators
	_ "github.com/Limuwenan/chat/server/validate/email"
	_ "github.com/Limuwenan/chat/server/validate/tel"
	"google.golang.org/grpc"

	// File upload handlers
	_ "github.com/Limuwenan/chat/server/media/fs"
	_ "github.com/Limuwenan/chat/server/media/s3"
)

const (
	// currentVersion is the current API/protocol version
	currentVersion = "0.19"
	// minSupportedVersion is the minimum supported API version
	minSupportedVersion = "0.17"

	// idleSessionTimeout defines duration of being idle before terminating a session.
	idleSessionTimeout = time.Second * 55
	// idleMasterTopicTimeout defines now long to keep master topic alive after the last session detached.
	idleMasterTopicTimeout = time.Second * 4
	// Same as above but shut down the proxy topic sooner. Otherwise master topic would be kept alive for too long.
	idleProxyTopicTimeout = time.Second * 2

	// defaultMaxMessageSize is the default maximum message size
	defaultMaxMessageSize = 1 << 19 // 512K

	// defaultMaxSubscriberCount is the default maximum number of group topic subscribers.
	// Also set in adapter.
	defaultMaxSubscriberCount = 256

	// defaultMaxTagCount is the default maximum number of indexable tags
	defaultMaxTagCount = 16

	// minTagLength is the shortest acceptable length of a tag in runes. Shorter tags are discarded.
	minTagLength = 2
	// maxTagLength is the maximum length of a tag in runes. Longer tags are trimmed.
	maxTagLength = 96

	// Delay before updating a User Agent
	uaTimerDelay = time.Second * 5

	// maxDeleteCount is the maximum allowed number of messages to delete in one call.
	defaultMaxDeleteCount = 1024

	// Base URL path for serving the streaming API.
	defaultApiPath = "/"

	// Mount point where static content is served, http://host-name<defaultStaticMount>
	defaultStaticMount = "/"

	// Local path to static content
	defaultStaticPath = "static"

	// Default country code to fall back to if the "default_country_code" field
	// isn't specified in the config.
	defaultCountryCode = "US"
)

// Build version number defined by the compiler:
// 		-ldflags "-X main.buildstamp=value_to_assign_to_buildstamp"
// Reported to clients in response to {hi} message.
// For instance, to define the buildstamp as a timestamp of when the server was built add a
// flag to compiler command line:
// 		-ldflags "-X main.buildstamp=`date -u '+%Y%m%dT%H:%M:%SZ'`"
// or to set it to git tag:
// 		-ldflags "-X main.buildstamp=`git describe --tags`"
var buildstamp = "undef"

// CredValidator holds additional config params for a credential validator.
type credValidator struct {
	// AuthLevel(s) which require this validator.
	requiredAuthLvl []auth.Level
	addToTags       bool
}

var globals struct {
	// Topics cache and processing.
	hub *Hub
	// Indicator that shutdown is in progress
	shuttingDown bool
	// Sessions cache.
	sessionStore *SessionStore
	// Cluster data.
	cluster *Cluster
	// gRPC server.
	grpcServer *grpc.Server
	// Plugins.
	plugins []Plugin
	// Runtime statistics communication channel.
	statsUpdate chan *varUpdate
	// Users cache communication channel.
	usersUpdate chan *UserCacheReq

	// Credential validators.
	validators map[string]credValidator
	// Validators required for each auth level.
	authValidators map[auth.Level][]string

	// Salt used for signing API key.
	apiKeySalt []byte
	// Tag namespaces (prefixes) which are immutable to the client.
	immutableTagNS map[string]bool
	// Tag namespaces which are immutable on User and partially mutable on Topic:
	// user can only mutate tags he owns.
	maskedTagNS map[string]bool

	// Add Strict-Transport-Security to headers, the value signifies age.
	// Empty string "" turns it off
	tlsStrictMaxAge string
	// Listen for connections on this address:port and redirect them to HTTPS port.
	tlsRedirectHTTP string
	// Maximum message size allowed from peer.
	maxMessageSize int64
	// Maximum number of group topic subscribers.
	maxSubscriberCount int
	// Maximum number of indexable tags.
	maxTagCount int

	// Maximum allowed upload size.
	maxFileUploadSize int64
	// Periodicity of a garbage collector for abandoned media uploads.
	mediaGcPeriod time.Duration

	// Prioritize X-Forwarded-For header as the source of IP address of the client.
	useXForwardedFor bool

	// Country code to assign to sessions by default.
	defaultCountryCode string
}

type validatorConfig struct {
	// TRUE or FALSE to set
	AddToTags bool `json:"add_to_tags"`
	//  Authentication level which triggers this validator: "auth", "anon"... or ""
	Required []string `json:"required"`
	// Validator params passed to validator unchanged.
	Config json.RawMessage `json:"config"`
}

type mediaConfig struct {
	// The name of the handler to use for file uploads.
	UseHandler string `json:"use_handler"`
	// Maximum allowed size of an uploaded file
	MaxFileUploadSize int64 `json:"max_size"`
	// Garbage collection timeout
	GcPeriod int `json:"gc_period"`
	// Number of entries to delete in one pass
	GcBlockSize int `json:"gc_block_size"`
	// Individual handler config params to pass to handlers unchanged.
	Handlers map[string]json.RawMessage `json:"handlers"`
}

// Contentx of the configuration file
type configType struct {
	// HTTP(S) address:port to listen on for websocket and long polling clients. Either a
	// numeric or a canonical name, e.g. ":80" or ":https". Could include a host name, e.g.
	// "localhost:80".
	// Could be blank: if TLS is not configured, will use ":80", otherwise ":443".
	// Can be overridden from the command line, see option --listen.
	Listen string `json:"listen"`
	// Base URL path where the streaming and large file API calls are served, default is '/'.
	// Can be overridden from the command line, see option --api_path.
	ApiPath string `json:"api_path"`
	// Cache-Control value for static content.
	CacheControl int `json:"cache_control"`
	// Address:port to listen for gRPC clients. If blank gRPC support will not be initialized.
	// Could be overridden from the command line with --grpc_listen.
	GrpcListen string `json:"grpc_listen"`
	// Enable handling of gRPC keepalives https://github.com/grpc/grpc/blob/master/doc/keepalive.md
	// This sets server's GRPC_ARG_KEEPALIVE_TIME_MS to 60 seconds instead of the default 2 hours.
	GrpcKeepalive bool `json:"grpc_keepalive_enabled"`
	// URL path for mounting the directory with static files (usually TinodeWeb).
	StaticMount string `json:"static_mount"`
	// Local path to static files. All files in this path are made accessible by HTTP.
	StaticData string `json:"static_data"`
	// Salt used in signing API keys
	APIKeySalt []byte `json:"api_key_salt"`
	// Maximum message size allowed from client. Intended to prevent malicious client from sending
	// very large files inband (does not affect out of band uploads).
	MaxMessageSize int `json:"max_message_size"`
	// Maximum number of group topic subscribers.
	MaxSubscriberCount int `json:"max_subscriber_count"`
	// Masked tags: tags immutable on User (mask), mutable on Topic only within the mask.
	MaskedTagNamespaces []string `json:"masked_tags"`
	// Maximum number of indexable tags
	MaxTagCount int `json:"max_tag_count"`
	// URL path for exposing runtime stats. Disabled if the path is blank.
	ExpvarPath string `json:"expvar"`
	// URL path for internal server status. Disabled if the path is blank.
	ServerStatusPath string `json:"server_status"`
	// Take IP address of the client from HTTP header 'X-Forwarded-For'.
	// Useful when tinode is behind a proxy. If missing, fallback to default RemoteAddr.
	UseXForwardedFor bool `json:"use_x_forwarded_for"`
	// 2-letter country code (ISO 3166-1 alpha-2) to assign to sessions by default
	// when the country isn't specified by the client explicitly and
	// it's impossible to infer it.
	DefaultCountryCode string `json:"default_country_code"`

	// Configs for subsystems
	Cluster   json.RawMessage             `json:"cluster_config"`
	Plugin    json.RawMessage             `json:"plugins"`
	Store     json.RawMessage             `json:"store_config"`
	Push      json.RawMessage             `json:"push"`
	TLS       json.RawMessage             `json:"tls"`
	Auth      map[string]json.RawMessage  `json:"auth_config"`
	Validator map[string]*validatorConfig `json:"acc_validation"`
	Media     *mediaConfig                `json:"media"`
}

func main() {
<<<<<<< HEAD
	executable, _ := os.Executable() // 输出路径
=======

	executable, _ := os.Executable()
>>>>>>> d73eaeff

	// 解析启动参数
	logFlags := flag.String("log_flags", "stdFlags",
		"Comma-separated list of log flags (as defined in https://golang.org/pkg/log/#pkg-constants without the L prefix)")
	configfile := flag.String("config", "tinode.conf", "Path to config file.")
	// Path to static content.
	staticPath := flag.String("static_data", defaultStaticPath, "File path to directory with static files to be served.")
	listenOn := flag.String("listen", "", "Override address and port to listen on for HTTP(S) clients.")
	apiPath := flag.String("api_path", "", "Override the base URL path where API is served.")
	listenGrpc := flag.String("grpc_listen", "", "Override address and port to listen on for gRPC clients.")
	tlsEnabled := flag.Bool("tls_enabled", false, "Override config value for enabling TLS.")
	clusterSelf := flag.String("cluster_self", "", "Override the name of the current cluster node.")
	expvarPath := flag.String("expvar", "", "Override the URL path where runtime stats are exposed. Use '-' to disable.")
	serverStatusPath := flag.String("server_status", "",
		"Override the URL path where the server's internal status is displayed. Use '-' to disable.")
	pprofFile := flag.String("pprof", "", "File name to save profiling info to. Disabled if not set.")
	pprofUrl := flag.String("pprof_url", "", "Debugging only! URL path for exposing profiling info. Disabled if not set.")
	flag.Parse()

	logs.Init(os.Stderr, *logFlags) // 在这之后使用日志功能
	logs.Info.Println("main.go:[main]:Output Path:", executable)

	curwd, err := os.Getwd() // 工作路径
	if err != nil {
		logs.Err.Fatal("Couldn't get current working directory: ", err)
	}
<<<<<<< HEAD
	logs.Info.Println("main.go:[main]:Workable Path:", curwd)

=======
	logs.Info.Println("我就是测试一下，你别紧张1")
>>>>>>> d73eaeff
	logs.Info.Printf("Server v%s:%s:%s; pid %d; %d process(es)",
		currentVersion, executable, buildstamp,
		os.Getpid(), runtime.GOMAXPROCS(runtime.NumCPU()))
	logs.Info.Println("我就是测试一下，你别紧张2")
	*configfile = toAbsolutePath(curwd, *configfile)
	logs.Info.Printf("Using config from '%s'", *configfile)
<<<<<<< HEAD

	// 读取配置
=======
	logs.Info.Println("我就是测试一下，你别紧张3")
>>>>>>> d73eaeff
	var config configType
	if file, err := os.Open(*configfile); err != nil {
		logs.Err.Fatal("Failed to read config file: ", err)
	} else {
		jr := jcr.New(file)
		if err = json.NewDecoder(jr).Decode(&config); err != nil {
			switch jerr := err.(type) {
			case *json.UnmarshalTypeError:
				lnum, cnum, _ := jr.LineAndChar(jerr.Offset)
				logs.Err.Fatalf("Unmarshall error in config file in %s at %d:%d (offset %d bytes): %s",
					jerr.Field, lnum, cnum, jerr.Offset, jerr.Error())
			case *json.SyntaxError:
				lnum, cnum, _ := jr.LineAndChar(jerr.Offset)
				logs.Err.Fatalf("Syntax error in config file at %d:%d (offset %d bytes): %s",
					lnum, cnum, jerr.Offset, jerr.Error())
			default:
				logs.Err.Fatal("Failed to parse config file: ", err)
			}
		}
		file.Close()
	}
	logs.Info.Println("我就是测试一下，你别紧张4")

	if *listenOn != "" {
		config.Listen = *listenOn
	}
	logs.Info.Println("我就是测试一下，你别紧张5")

	// Set up HTTP server. Must use non-default mux because of expvar.
	mux := http.NewServeMux()
	logs.Info.Println("我就是测试一下，你别紧张6")

	// Exposing values for statistics and monitoring.
	evpath := *expvarPath
	if evpath == "" {
		evpath = config.ExpvarPath
	}
	statsInit(mux, evpath)
	statsRegisterInt("Version")
	decVersion := base10Version(parseVersion(buildstamp))
	if decVersion <= 0 {
		decVersion = base10Version(parseVersion(currentVersion))
	}
	statsSet("Version", decVersion)

	// Initialize random state
	rand.Seed(time.Now().UnixNano())

	// Initialize serving debug profiles (optional).
	servePprof(mux, *pprofUrl)

	// Initialize cluster and receive calculated workerId.
	// Cluster won't be started here yet.
	workerId := clusterInit(config.Cluster, clusterSelf)

	if *pprofFile != "" {
		*pprofFile = toAbsolutePath(curwd, *pprofFile)

		cpuf, err := os.Create(*pprofFile + ".cpu")
		if err != nil {
			logs.Err.Fatal("Failed to create CPU pprof file: ", err)
		}
		defer cpuf.Close()

		memf, err := os.Create(*pprofFile + ".mem")
		if err != nil {
			logs.Err.Fatal("Failed to create Mem pprof file: ", err)
		}
		defer memf.Close()

		pprof.StartCPUProfile(cpuf)
		defer pprof.StopCPUProfile()
		defer pprof.WriteHeapProfile(memf)

		logs.Info.Printf("Profiling info saved to '%s.(cpu|mem)'", *pprofFile)
	}

	err = store.Store.Open(workerId, config.Store)
	if err != nil {
		logs.Err.Fatal("Failed to connect to DB: ", err)
	}
	logs.Info.Println("我就是测试一下，你别紧张7")
	logs.Info.Println("DB adapter", store.Store.GetAdapterName())
	defer func() {
		store.Store.Close()
		logs.Info.Println("Closed database connection(s)")
		logs.Info.Println("All done, good bye")
	}()
	statsRegisterDbStats()

	// API key signing secret
	globals.apiKeySalt = config.APIKeySalt

	err = store.InitAuthLogicalNames(config.Auth["logical_names"])
	if err != nil {
		logs.Err.Fatal(err)
	}

	// List of tag namespaces for user discovery which cannot be changed directly
	// by the client, e.g. 'email' or 'tel'.
	globals.immutableTagNS = make(map[string]bool)

	authNames := store.Store.GetAuthNames()
	for _, name := range authNames {
		logs.Info.Println("main.go:[main]:authName:", name)
		if authhdl := store.Store.GetLogicalAuthHandler(name); authhdl == nil {
			logs.Err.Fatalln("Unknown authenticator", name)
		} else if jsconf := config.Auth[authhdl.GetRealName()]; jsconf != nil {
			if err := authhdl.Init(jsconf, name); err != nil {
				logs.Err.Fatalln("Failed to init auth scheme", name+":", err)
			}
			tags, err := authhdl.RestrictedTags()
			if err != nil {
				logs.Err.Fatalln("Failed get restricted tag namespaces (prefixes)", name+":", err)
			}
			for _, tag := range tags {
				if strings.Contains(tag, ":") {
					logs.Err.Fatalln("tags restricted by auth handler should not contain character ':'", tag)
				}
				globals.immutableTagNS[tag] = true
			}
		}
	}

	// Process validators.
	for name, vconf := range config.Validator {
		// Check if validator is restrictive. If so, add validator name to the list of restricted tags.
		// The namespace can be restricted even if the validator is disabled.
		if vconf.AddToTags {
			if strings.Contains(name, ":") {
				logs.Err.Fatalln("acc_validation names should not contain character ':'", name)
			}
			globals.immutableTagNS[name] = true
		}

		if len(vconf.Required) == 0 {
			// Skip disabled validator.
			continue
		}

		var reqLevels []auth.Level
		for _, req := range vconf.Required {
			lvl := auth.ParseAuthLevel(req)
			if lvl == auth.LevelNone {
				if req != "" {
					logs.Err.Fatalf("Invalid required AuthLevel '%s' in validator '%s'", req, name)
				}
				// Skip empty string
				continue
			}
			reqLevels = append(reqLevels, lvl)
			if globals.authValidators == nil {
				globals.authValidators = make(map[auth.Level][]string)
			}
			globals.authValidators[lvl] = append(globals.authValidators[lvl], name)
		}

		if len(reqLevels) == 0 {
			// Ignore validator with empty levels.
			continue
		}

		if val := store.Store.GetValidator(name); val == nil {
			logs.Err.Fatal("Config provided for an unknown validator '" + name + "'")
		} else if err = val.Init(string(vconf.Config)); err != nil {
			logs.Err.Fatal("Failed to init validator '"+name+"': ", err)
		}
		if globals.validators == nil {
			globals.validators = make(map[string]credValidator)
		}
		globals.validators[name] = credValidator{
			requiredAuthLvl: reqLevels,
			addToTags:       vconf.AddToTags,
		}
	}

	// Partially restricted tag namespaces
	globals.maskedTagNS = make(map[string]bool, len(config.MaskedTagNamespaces))
	for _, tag := range config.MaskedTagNamespaces {
		if strings.Contains(tag, ":") {
			logs.Err.Fatal("masked_tags namespaces should not contain character ':'", tag)
		}
		globals.maskedTagNS[tag] = true
	}

	var tags []string
	for tag := range globals.immutableTagNS {
		tags = append(tags, "'"+tag+"'")
	}
	if len(tags) > 0 {
		logs.Info.Println("Restricted tags:", tags)
	}
	tags = nil
	for tag := range globals.maskedTagNS {
		tags = append(tags, "'"+tag+"'")
	}
	if len(tags) > 0 {
		logs.Info.Println("Masked tags:", tags)
	}

	// Maximum message size
	globals.maxMessageSize = int64(config.MaxMessageSize)
	if globals.maxMessageSize <= 0 {
		globals.maxMessageSize = defaultMaxMessageSize
	}
	// Maximum number of group topic subscribers
	globals.maxSubscriberCount = config.MaxSubscriberCount
	if globals.maxSubscriberCount <= 1 {
		globals.maxSubscriberCount = defaultMaxSubscriberCount
	}
	// Maximum number of indexable tags per user or topics
	globals.maxTagCount = config.MaxTagCount
	if globals.maxTagCount <= 0 {
		globals.maxTagCount = defaultMaxTagCount
	}

	globals.useXForwardedFor = config.UseXForwardedFor
	globals.defaultCountryCode = config.DefaultCountryCode
	if globals.defaultCountryCode == "" {
		globals.defaultCountryCode = defaultCountryCode
	}

	if config.Media != nil {
		if config.Media.UseHandler == "" {
			config.Media = nil
		} else {
			globals.maxFileUploadSize = config.Media.MaxFileUploadSize
			if config.Media.Handlers != nil {
				var conf string
				if params := config.Media.Handlers[config.Media.UseHandler]; params != nil {
					conf = string(params)
				}
				if err = store.Store.UseMediaHandler(config.Media.UseHandler, conf); err != nil {
					logs.Err.Fatalf("Failed to init media handler '%s': %s", config.Media.UseHandler, err)
				}
			}
			if config.Media.GcPeriod > 0 && config.Media.GcBlockSize > 0 {
				globals.mediaGcPeriod = time.Second * time.Duration(config.Media.GcPeriod)
				stopFilesGc := largeFileRunGarbageCollection(globals.mediaGcPeriod, config.Media.GcBlockSize)
				defer func() {
					stopFilesGc <- true
					logs.Info.Println("Stopped files garbage collector")
				}()
			}
		}
	}

	err = push.Init(string(config.Push))
	if err != nil {
		logs.Err.Fatal("Failed to initialize push notifications:", err)
	}
	defer func() {
		push.Stop()
		logs.Info.Println("Stopped push notifications")
	}()

	// Keep inactive LP sessions for 15 seconds
	globals.sessionStore = NewSessionStore(idleSessionTimeout + 15*time.Second)
	// The hub (the main message router)
	globals.hub = newHub()

	// Start accepting cluster traffic.
	if globals.cluster != nil {
		globals.cluster.start()
	}

	tlsConfig, err := parseTLSConfig(*tlsEnabled, config.TLS)
	if err != nil {
		logs.Err.Fatalln(err)
	}

	// Initialize plugins.
	pluginsInit(config.Plugin)

	// Initialize users cache
	usersInit()

	// Set up gRPC server, if one is configured
	if *listenGrpc == "" {
		*listenGrpc = config.GrpcListen
	}
	if globals.grpcServer, err = serveGrpc(*listenGrpc, config.GrpcKeepalive, tlsConfig); err != nil {
		logs.Err.Fatal(err)
	}

	// Serve static content from the directory in -static_data flag if that's
	// available, otherwise assume '<current-dir>/static'. The content is served at
	// the path pointed by 'static_mount' in the config. If that is missing then it's
	// served at root '/'.
	var staticMountPoint string
	if *staticPath != "" && *staticPath != "-" {
		// Resolve path to static content.
		*staticPath = toAbsolutePath(curwd, *staticPath)
		if _, err = os.Stat(*staticPath); os.IsNotExist(err) {
			logs.Err.Fatal("Static content directory is not found", *staticPath)
		}

		staticMountPoint = config.StaticMount
		if staticMountPoint == "" {
			staticMountPoint = defaultStaticMount
		} else {
			if !strings.HasPrefix(staticMountPoint, "/") {
				staticMountPoint = "/" + staticMountPoint
			}
			if !strings.HasSuffix(staticMountPoint, "/") {
				staticMountPoint += "/"
			}
		}
		mux.Handle(staticMountPoint,
			// Add optional Cache-Control header
			cacheControlHandler(config.CacheControl,
				// Optionally add Strict-Transport_security to the response
				hstsHandler(
					// Add gzip compression
					gh.CompressHandler(
						// And add custom formatter of errors.
						httpErrorHandler(
							// Remove mount point prefix
							http.StripPrefix(staticMountPoint,
								http.FileServer(http.Dir(*staticPath))))))))
		logs.Info.Printf("Serving static content from '%s' at '%s'", *staticPath, staticMountPoint)
	} else {
		logs.Info.Println("Static content is disabled")
	}

	// Configure root path for serving API calls.
	if *apiPath != "" {
		config.ApiPath = *apiPath
	}
	if config.ApiPath == "" {
		config.ApiPath = defaultApiPath
	} else {
		if !strings.HasPrefix(config.ApiPath, "/") {
			config.ApiPath = "/" + config.ApiPath
		}
		if !strings.HasSuffix(config.ApiPath, "/") {
			config.ApiPath += "/"
		}
	}
	logs.Info.Printf("API served from root URL path '%s'", config.ApiPath)

	sspath := *serverStatusPath
	logs.Info.Printf("main.go:[main]:sspath:", sspath)
	if sspath == "" || sspath == "-" {
		sspath = config.ServerStatusPath
	}
	if sspath != "" && sspath != "-" {
		logs.Info.Printf("Server status is available at '%s'", sspath)
		mux.HandleFunc(sspath, serveStatus)
	}

	// Handle websocket clients.
	mux.HandleFunc(config.ApiPath+"v0/channels", serveWebSocket)
	// Handle long polling clients. Enable compression.
	mux.Handle(config.ApiPath+"v0/channels/lp", gh.CompressHandler(http.HandlerFunc(serveLongPoll)))
	if config.Media != nil {
		// Handle uploads of large files.
		mux.Handle(config.ApiPath+"v0/file/u/", gh.CompressHandler(http.HandlerFunc(largeFileReceive)))
		// Serve large files.
		mux.Handle(config.ApiPath+"v0/file/s/", gh.CompressHandler(http.HandlerFunc(largeFileServe)))
		logs.Info.Println("Large media handling enabled", config.Media.UseHandler)
	}
	logs.Info.Printf("main.go:[main]:staticMountPoint:%v", staticMountPoint)
	if staticMountPoint != "/" {
		// Serve json-formatted 404 for all other URLs
		mux.HandleFunc("/", serve404)
	}

	if err = listenAndServe(config.Listen, mux, tlsConfig, signalHandler()); err != nil {
		logs.Err.Fatal(err)
	}
}<|MERGE_RESOLUTION|>--- conflicted
+++ resolved
@@ -258,12 +258,7 @@
 }
 
 func main() {
-<<<<<<< HEAD
 	executable, _ := os.Executable() // 输出路径
-=======
-
-	executable, _ := os.Executable()
->>>>>>> d73eaeff
 
 	// 解析启动参数
 	logFlags := flag.String("log_flags", "stdFlags",
@@ -290,24 +285,18 @@
 	if err != nil {
 		logs.Err.Fatal("Couldn't get current working directory: ", err)
 	}
-<<<<<<< HEAD
+
 	logs.Info.Println("main.go:[main]:Workable Path:", curwd)
 
-=======
-	logs.Info.Println("我就是测试一下，你别紧张1")
->>>>>>> d73eaeff
 	logs.Info.Printf("Server v%s:%s:%s; pid %d; %d process(es)",
 		currentVersion, executable, buildstamp,
 		os.Getpid(), runtime.GOMAXPROCS(runtime.NumCPU()))
-	logs.Info.Println("我就是测试一下，你别紧张2")
+
 	*configfile = toAbsolutePath(curwd, *configfile)
 	logs.Info.Printf("Using config from '%s'", *configfile)
-<<<<<<< HEAD
 
 	// 读取配置
-=======
-	logs.Info.Println("我就是测试一下，你别紧张3")
->>>>>>> d73eaeff
+
 	var config configType
 	if file, err := os.Open(*configfile); err != nil {
 		logs.Err.Fatal("Failed to read config file: ", err)
@@ -329,16 +318,13 @@
 		}
 		file.Close()
 	}
-	logs.Info.Println("我就是测试一下，你别紧张4")
 
 	if *listenOn != "" {
 		config.Listen = *listenOn
 	}
-	logs.Info.Println("我就是测试一下，你别紧张5")
 
 	// Set up HTTP server. Must use non-default mux because of expvar.
 	mux := http.NewServeMux()
-	logs.Info.Println("我就是测试一下，你别紧张6")
 
 	// Exposing values for statistics and monitoring.
 	evpath := *expvarPath
