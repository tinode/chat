--- conflicted
+++ resolved
@@ -445,9 +445,6 @@
 
 ### Public
 
-<<<<<<< HEAD
-The format of the `public` field in group, peer to peer, systems topics is expected to be [theCard](./thecard.md).
-=======
 ```js
 {
   fn: "John Doe", // string, formatted name
@@ -484,7 +481,6 @@
   } // object, avatar photo. Java does not have a useful bitmap class, so keeping it as bits here.
 }
 ```
->>>>>>> 4a5a933b
 
 The `fnd` topic expects `public` to be a string representing a [search query](#query-language)).
 
